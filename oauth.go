package writefreely

import (
	"context"
	"encoding/json"
	"fmt"
	"github.com/gorilla/mux"
	"github.com/gorilla/sessions"
	"github.com/guregu/null/zero"
	"github.com/writeas/nerds/store"
	"github.com/writeas/web-core/auth"
	"github.com/writeas/writefreely/config"
	"io"
	"io/ioutil"
	"net/http"
	"time"
)

// TokenResponse contains data returned when a token is created either
// through a code exchange or using a refresh token.
type TokenResponse struct {
	AccessToken  string `json:"access_token"`
	ExpiresIn    int    `json:"expires_in"`
	RefreshToken string `json:"refresh_token"`
	TokenType    string `json:"token_type"`
	Error        string `json:"error"`
}

// InspectResponse contains data returned when an access token is inspected.
type InspectResponse struct {
	ClientID  string    `json:"client_id"`
	UserID    string    `json:"user_id"`
	ExpiresAt time.Time `json:"expires_at"`
	Username  string    `json:"username"`
	Email     string    `json:"email"`
}

// tokenRequestMaxLen is the most bytes that we'll read from the /oauth/token
// endpoint. One megabyte is plenty.
const tokenRequestMaxLen = 1000000

// infoRequestMaxLen is the most bytes that we'll read from the
// /oauth/inspect endpoint.
const infoRequestMaxLen = 1000000

// OAuthDatastoreProvider provides a minimal interface of data store, config,
// and session store for use with the oauth handlers.
type OAuthDatastoreProvider interface {
	DB() OAuthDatastore
	Config() *config.Config
	SessionStore() sessions.Store
}

// OAuthDatastore provides a minimal interface of data store methods used in
// oauth functionality.
type OAuthDatastore interface {
	GetIDForRemoteUser(context.Context, string, string, string) (int64, error)
	RecordRemoteUserID(context.Context, int64, string, string, string, string) error
	ValidateOAuthState(context.Context, string) (string, string, error)
	GenerateOAuthState(context.Context, string, string) (string, error)

	CreateUser(*config.Config, *User, string) error
	GetUserForAuthByID(int64) (*User, error)
}

type HttpClient interface {
	Do(req *http.Request) (*http.Response, error)
}

type oauthClient interface {
	GetProvider() string
	GetClientID() string
	buildLoginURL(state string) (string, error)
	exchangeOauthCode(ctx context.Context, code string) (*TokenResponse, error)
	inspectOauthAccessToken(ctx context.Context, accessToken string) (*InspectResponse, error)
}

type oauthHandler struct {
	Config      *config.Config
	DB          OAuthDatastore
	Store       sessions.Store
	oauthClient oauthClient
}

func (h oauthHandler) viewOauthInit(w http.ResponseWriter, r *http.Request) {
	ctx := r.Context()
	state, err := h.DB.GenerateOAuthState(ctx, h.oauthClient.GetProvider(), h.oauthClient.GetClientID())
	if err != nil {
		failOAuthRequest(w, http.StatusInternalServerError, "could not prepare oauth redirect url")
	}
	location, err := h.oauthClient.buildLoginURL(state)
	if err != nil {
		failOAuthRequest(w, http.StatusInternalServerError, "could not prepare oauth redirect url")
		return
	}
	http.Redirect(w, r, location, http.StatusTemporaryRedirect)
}

func configureSlackOauth(r *mux.Router, app *App) {
	if app.Config().SlackOauth.ClientID != "" {
		oauthClient := slackOauthClient{
			ClientID:         app.Config().SlackOauth.ClientID,
			ClientSecret:     app.Config().SlackOauth.ClientSecret,
			TeamID:           app.Config().SlackOauth.TeamID,
			CallbackLocation: app.Config().App.Host + "/oauth/callback",
			HttpClient:       &http.Client{Timeout: 10 * time.Second},
		}
		configureOauthRoutes(r, app, oauthClient)
	}
}

func configureWriteAsOauth(r *mux.Router, app *App) {
	if app.Config().WriteAsOauth.ClientID != "" {
		oauthClient := writeAsOauthClient{
			ClientID:         app.Config().WriteAsOauth.ClientID,
			ClientSecret:     app.Config().WriteAsOauth.ClientSecret,
			ExchangeLocation: app.Config().WriteAsOauth.TokenLocation,
			InspectLocation:  app.Config().WriteAsOauth.InspectLocation,
			AuthLocation:     app.Config().WriteAsOauth.AuthLocation,
			HttpClient:       &http.Client{Timeout: 10 * time.Second},
			CallbackLocation: app.Config().App.Host + "/oauth/callback",
		}
		configureOauthRoutes(r, app, oauthClient)
	}
}

func configureOauthRoutes(r *mux.Router, app *App, oauthClient oauthClient) {
	handler := &oauthHandler{
		Config:      app.Config(),
		DB:          app.DB(),
		Store:       app.SessionStore(),
		oauthClient: oauthClient,
	}
	r.HandleFunc("/oauth/"+oauthClient.GetProvider(), handler.viewOauthInit).Methods("GET")
	r.HandleFunc("/oauth/callback", handler.viewOauthCallback).Methods("GET")
}

func (h oauthHandler) viewOauthCallback(w http.ResponseWriter, r *http.Request) {
	ctx := r.Context()

	code := r.FormValue("code")
	state := r.FormValue("state")

	provider, clientID, err := h.DB.ValidateOAuthState(ctx, state)
	if err != nil {
		log.Error("Unable to ValidateOAuthState: %s", err)
		failOAuthRequest(w, http.StatusInternalServerError, err.Error())
		return
	}

	tokenResponse, err := h.oauthClient.exchangeOauthCode(ctx, code)
	if err != nil {
		log.Error("Unable to exchangeOauthCode: %s", err)
		failOAuthRequest(w, http.StatusInternalServerError, err.Error())
		return
	}

	// Now that we have the access token, let's use it real quick to make sur
	// it really really works.
	tokenInfo, err := h.oauthClient.inspectOauthAccessToken(ctx, tokenResponse.AccessToken)
	if err != nil {
		log.Error("Unable to inspectOauthAccessToken: %s", err)
		failOAuthRequest(w, http.StatusInternalServerError, err.Error())
		return
	}

	localUserID, err := h.DB.GetIDForRemoteUser(ctx, tokenInfo.UserID, provider, clientID)
	if err != nil {
		log.Error("Unable to GetIDForRemoteUser: %s", err)
		failOAuthRequest(w, http.StatusInternalServerError, err.Error())
		return
	}

	if localUserID == -1 {
		// We don't have, nor do we want, the password from the origin, so we
		//create a random string. If the user needs to set a password, they
		//can do so through the settings page or through the password reset
		//flow.
		randPass := store.Generate62RandomString(14)
		hashedPass, err := auth.HashPass([]byte(randPass))
		if err != nil {
			failOAuthRequest(w, http.StatusInternalServerError, "unable to create password hash")
			return
		}
		newUser := &User{
			Username:   tokenInfo.Username,
			HashedPass: hashedPass,
			HasPass:    true,
			Email:      zero.NewString(tokenInfo.Email, tokenInfo.Email != ""),
			Created:    time.Now().Truncate(time.Second).UTC(),
		}

		err = h.DB.CreateUser(h.Config, newUser, newUser.Username)
		if err != nil {
			failOAuthRequest(w, http.StatusInternalServerError, err.Error())
			return
		}

		err = h.DB.RecordRemoteUserID(ctx, newUser.ID, tokenInfo.UserID, provider, clientID, tokenResponse.AccessToken)
		if err != nil {
			failOAuthRequest(w, http.StatusInternalServerError, err.Error())
			return
		}

		if err := loginOrFail(h.Store, w, r, newUser); err != nil {
			failOAuthRequest(w, http.StatusInternalServerError, err.Error())
		}
		return
	}

	user, err := h.DB.GetUserForAuthByID(localUserID)
	if err != nil {
		failOAuthRequest(w, http.StatusInternalServerError, err.Error())
		return
	}
	if err = loginOrFail(h.Store, w, r, user); err != nil {
		failOAuthRequest(w, http.StatusInternalServerError, err.Error())
	}
}

func limitedJsonUnmarshal(body io.ReadCloser, n int, thing interface{}) error {
	lr := io.LimitReader(body, int64(n+1))
	data, err := ioutil.ReadAll(lr)
	if err != nil {
<<<<<<< HEAD
		return err
=======
		return nil, err
	}
	req.WithContext(ctx)
	req.Header.Set("User-Agent", "writefreely")
	req.Header.Set("Accept", "application/json")
	req.Header.Set("Content-Type", "application/x-www-form-urlencoded")
	req.SetBasicAuth(h.Config.App.OAuthClientID, h.Config.App.OAuthClientSecret)

	resp, err := h.HttpClient.Do(req)
	if err != nil {
		return nil, err
	}

	// Nick: I like using limited readers to reduce the risk of an endpoint
	// being broken or compromised.
	lr := io.LimitReader(resp.Body, tokenRequestMaxLen)
	body, err := ioutil.ReadAll(lr)
	if err != nil {
		return nil, err
	}

	var tokenResponse TokenResponse
	err = json.Unmarshal(body, &tokenResponse)
	if err != nil {
		return nil, err
	}

	// Check the response for an error message, and return it if there is one.
	if tokenResponse.Error != "" {
		return nil, fmt.Errorf(tokenResponse.Error)
	}
	return &tokenResponse, nil
}

func (h oauthHandler) inspectOauthAccessToken(ctx context.Context, accessToken string) (*InspectResponse, error) {
	req, err := http.NewRequest("GET", h.Config.App.OAuthProviderInspectLocation, nil)
	if err != nil {
		return nil, err
	}
	req.WithContext(ctx)
	req.Header.Set("User-Agent", "writefreely")
	req.Header.Set("Accept", "application/json")
	req.Header.Set("Authorization", "Bearer "+accessToken)

	resp, err := h.HttpClient.Do(req)
	if err != nil {
		return nil, err
	}

	// Nick: I like using limited readers to reduce the risk of an endpoint
	// being broken or compromised.
	lr := io.LimitReader(resp.Body, infoRequestMaxLen)
	body, err := ioutil.ReadAll(lr)
	if err != nil {
		return nil, err
>>>>>>> f343cebc
	}
	if len(data) == n+1 {
		return fmt.Errorf("content larger than max read allowance: %d", n)
	}
	return json.Unmarshal(data, thing)
}

func loginOrFail(store sessions.Store, w http.ResponseWriter, r *http.Request, user *User) error {
	// An error may be returned, but a valid session should always be returned.
	session, _ := store.Get(r, cookieName)
	session.Values[cookieUserVal] = user.Cookie()
	if err := session.Save(r, w); err != nil {
		fmt.Println("error saving session", err)
		return err
	}
	http.Redirect(w, r, "/", http.StatusTemporaryRedirect)
	return nil
}

// failOAuthRequest is an HTTP handler helper that formats returned error
// messages.
func failOAuthRequest(w http.ResponseWriter, statusCode int, message string) {
	w.Header().Set("Content-Type", "application/json")
	w.WriteHeader(statusCode)
	err := json.NewEncoder(w).Encode(map[string]interface{}{
		"error": message,
	})
	if err != nil {
		panic(err)
	}
}<|MERGE_RESOLUTION|>--- conflicted
+++ resolved
@@ -9,6 +9,7 @@
 	"github.com/guregu/null/zero"
 	"github.com/writeas/nerds/store"
 	"github.com/writeas/web-core/auth"
+	"github.com/writeas/web-core/log"
 	"github.com/writeas/writefreely/config"
 	"io"
 	"io/ioutil"
@@ -222,65 +223,7 @@
 	lr := io.LimitReader(body, int64(n+1))
 	data, err := ioutil.ReadAll(lr)
 	if err != nil {
-<<<<<<< HEAD
 		return err
-=======
-		return nil, err
-	}
-	req.WithContext(ctx)
-	req.Header.Set("User-Agent", "writefreely")
-	req.Header.Set("Accept", "application/json")
-	req.Header.Set("Content-Type", "application/x-www-form-urlencoded")
-	req.SetBasicAuth(h.Config.App.OAuthClientID, h.Config.App.OAuthClientSecret)
-
-	resp, err := h.HttpClient.Do(req)
-	if err != nil {
-		return nil, err
-	}
-
-	// Nick: I like using limited readers to reduce the risk of an endpoint
-	// being broken or compromised.
-	lr := io.LimitReader(resp.Body, tokenRequestMaxLen)
-	body, err := ioutil.ReadAll(lr)
-	if err != nil {
-		return nil, err
-	}
-
-	var tokenResponse TokenResponse
-	err = json.Unmarshal(body, &tokenResponse)
-	if err != nil {
-		return nil, err
-	}
-
-	// Check the response for an error message, and return it if there is one.
-	if tokenResponse.Error != "" {
-		return nil, fmt.Errorf(tokenResponse.Error)
-	}
-	return &tokenResponse, nil
-}
-
-func (h oauthHandler) inspectOauthAccessToken(ctx context.Context, accessToken string) (*InspectResponse, error) {
-	req, err := http.NewRequest("GET", h.Config.App.OAuthProviderInspectLocation, nil)
-	if err != nil {
-		return nil, err
-	}
-	req.WithContext(ctx)
-	req.Header.Set("User-Agent", "writefreely")
-	req.Header.Set("Accept", "application/json")
-	req.Header.Set("Authorization", "Bearer "+accessToken)
-
-	resp, err := h.HttpClient.Do(req)
-	if err != nil {
-		return nil, err
-	}
-
-	// Nick: I like using limited readers to reduce the risk of an endpoint
-	// being broken or compromised.
-	lr := io.LimitReader(resp.Body, infoRequestMaxLen)
-	body, err := ioutil.ReadAll(lr)
-	if err != nil {
-		return nil, err
->>>>>>> f343cebc
 	}
 	if len(data) == n+1 {
 		return fmt.Errorf("content larger than max read allowance: %d", n)
