/*
 * Copyright © 2018-2019 A Bunch Tell LLC.
 *
 * This file is part of WriteFreely.
 *
 * WriteFreely is free software: you can redistribute it and/or modify
 * it under the terms of the GNU Affero General Public License, included
 * in the LICENSE file in this source code package.
 */

package writefreely

import (
	"database/sql"
	"encoding/json"
	"fmt"
	"html/template"
	"net/http"
	"regexp"
	"strings"
	"time"

	"github.com/gorilla/mux"
	"github.com/guregu/null"
	"github.com/guregu/null/zero"
	"github.com/kylemcc/twitter-text-go/extract"
	"github.com/microcosm-cc/bluemonday"
	stripmd "github.com/writeas/go-strip-markdown"
	"github.com/writeas/impart"
	"github.com/writeas/monday"
	"github.com/writeas/slug"
	"github.com/writeas/web-core/activitystreams"
	"github.com/writeas/web-core/bots"
	"github.com/writeas/web-core/converter"
	"github.com/writeas/web-core/i18n"
	"github.com/writeas/web-core/log"
	"github.com/writeas/web-core/tags"
	"github.com/writeas/writefreely/config"
	"github.com/writeas/writefreely/page"
	"github.com/writeas/writefreely/parse"
)

const (
	// Post ID length bounds
	minIDLen      = 10
	maxIDLen      = 10
	userPostIDLen = 10
	postIDLen     = 10

	postMetaDateFormat = "2006-01-02 15:04:05"
)

type (
	AnonymousPost struct {
		ID          string
		Content     string
		HTMLContent template.HTML
		Font        string
		Language    string
		Direction   string
		Title       string
		GenTitle    string
		Description string
		Author      string
		Views       int64
		IsPlainText bool
		IsCode      bool
		IsLinkable  bool
	}

	AuthenticatedPost struct {
		ID  string `json:"id" schema:"id"`
		Web bool   `json:"web" schema:"web"`
		*SubmittedPost
	}

	// SubmittedPost represents a post supplied by a client for publishing or
	// updating. Since Title and Content can be updated to "", they are
	// pointers that can be easily tested to detect changes.
	SubmittedPost struct {
		Slug     *string                  `json:"slug" schema:"slug"`
		Title    *string                  `json:"title" schema:"title"`
		Content  *string                  `json:"body" schema:"body"`
		Font     string                   `json:"font" schema:"font"`
		IsRTL    converter.NullJSONBool   `json:"rtl" schema:"rtl"`
		Language converter.NullJSONString `json:"lang" schema:"lang"`
		Created  *string                  `json:"created" schema:"created"`
	}

	// Post represents a post as found in the database.
	Post struct {
		ID             string        `db:"id" json:"id"`
		Slug           null.String   `db:"slug" json:"slug,omitempty"`
		Font           string        `db:"text_appearance" json:"appearance"`
		Language       zero.String   `db:"language" json:"language"`
		RTL            zero.Bool     `db:"rtl" json:"rtl"`
		Privacy        int64         `db:"privacy" json:"-"`
		OwnerID        null.Int      `db:"owner_id" json:"-"`
		CollectionID   null.Int      `db:"collection_id" json:"-"`
		PinnedPosition null.Int      `db:"pinned_position" json:"-"`
		Created        time.Time     `db:"created" json:"created"`
		Updated        time.Time     `db:"updated" json:"updated"`
		ViewCount      int64         `db:"view_count" json:"-"`
		Title          zero.String   `db:"title" json:"title"`
		HTMLTitle      template.HTML `db:"title" json:"-"`
		Content        string        `db:"content" json:"body"`
		HTMLContent    template.HTML `db:"content" json:"-"`
		HTMLExcerpt    template.HTML `db:"content" json:"-"`
		Tags           []string      `json:"tags"`
		Images         []string      `json:"images,omitempty"`

		OwnerName string `json:"owner,omitempty"`
	}

	// PublicPost holds properties for a publicly returned post, i.e. a post in
	// a context where the viewer may not be the owner. As such, sensitive
	// metadata for the post is hidden and properties supporting the display of
	// the post are added.
	PublicPost struct {
		*Post
		IsSubdomain bool           `json:"-"`
		IsTopLevel  bool           `json:"-"`
		DisplayDate string         `json:"-"`
		Views       int64          `json:"views"`
		Owner       *PublicUser    `json:"-"`
		IsOwner     bool           `json:"-"`
		Collection  *CollectionObj `json:"collection,omitempty"`
	}

	RawPost struct {
		Id, Slug     string
		Title        string
		Content      string
		Views        int64
		Font         string
		Created      time.Time
		IsRTL        sql.NullBool
		Language     sql.NullString
		OwnerID      int64
		CollectionID sql.NullInt64

		Found bool
		Gone  bool
	}

	AnonymousAuthPost struct {
		ID    string `json:"id"`
		Token string `json:"token"`
	}
	ClaimPostRequest struct {
		*AnonymousAuthPost
		CollectionAlias  string `json:"collection"`
		CreateCollection bool   `json:"create_collection"`

		// Generated properties
		Slug string `json:"-"`
	}
	ClaimPostResult struct {
		ID           string      `json:"id,omitempty"`
		Code         int         `json:"code,omitempty"`
		ErrorMessage string      `json:"error_msg,omitempty"`
		Post         *PublicPost `json:"post,omitempty"`
	}
)

func (p *Post) Direction() string {
	if p.RTL.Valid {
		if p.RTL.Bool {
			return "rtl"
		}
		return "ltr"
	}
	return "auto"
}

// DisplayTitle dynamically generates a title from the Post's contents if it
// doesn't already have an explicit title.
func (p *Post) DisplayTitle() string {
	if p.Title.String != "" {
		return p.Title.String
	}
	t := friendlyPostTitle(p.Content, p.ID)
	return t
}

// PlainDisplayTitle dynamically generates a title from the Post's contents if it
// doesn't already have an explicit title.
func (p *Post) PlainDisplayTitle() string {
	if t := stripmd.Strip(p.DisplayTitle()); t != "" {
		return t
	}
	return p.ID
}

// FormattedDisplayTitle dynamically generates a title from the Post's contents if it
// doesn't already have an explicit title.
func (p *Post) FormattedDisplayTitle() template.HTML {
	if p.HTMLTitle != "" {
		return p.HTMLTitle
	}
	return template.HTML(p.DisplayTitle())
}

// Summary gives a shortened summary of the post based on the post's title,
// especially for display in a longer list of posts. It extracts a summary for
// posts in the Title\n\nBody format, returning nothing if the entire was short
// enough that the extracted title == extracted summary.
func (p Post) Summary() string {
	if p.Content == "" {
		return ""
	}
	// Strip out HTML
	p.Content = bluemonday.StrictPolicy().Sanitize(p.Content)
	// and Markdown
	p.Content = stripmd.Strip(p.Content)

	title := p.Title.String
	var desc string
	if title == "" {
		// No title, so generate one
		title = friendlyPostTitle(p.Content, p.ID)
		desc = postDescription(p.Content, title, p.ID)
		if desc == title {
			return ""
		}
		return desc
	}

	return shortPostDescription(p.Content)
}

// Excerpt shows any text that comes before a (more) tag.
// TODO: use HTMLExcerpt in templates instead of this method
func (p *Post) Excerpt() template.HTML {
	return p.HTMLExcerpt
}

func (p *Post) CreatedDate() string {
	return p.Created.Format("2006-01-02")
}

func (p *Post) Created8601() string {
	return p.Created.Format("2006-01-02T15:04:05Z")
}

func (p *Post) IsScheduled() bool {
	return p.Created.After(time.Now())
}

func (p *Post) HasTag(tag string) bool {
	// Regexp looks for tag and has a non-capturing group at the end looking
	// for the end of the word.
	// Assisted by: https://stackoverflow.com/a/35192941/1549194
	hasTag, _ := regexp.MatchString("#"+tag+`(?:[[:punct:]]|\s|\z)`, p.Content)
	return hasTag
}

func (p *Post) HasTitleLink() bool {
	if p.Title.String == "" {
		return false
	}
	hasLink, _ := regexp.MatchString(`([^!]+|^)\[.+\]\(.+\)`, p.Title.String)
	return hasLink
}

func handleViewPost(app *App, w http.ResponseWriter, r *http.Request) error {
	vars := mux.Vars(r)
	friendlyID := vars["post"]

	// NOTE: until this is done better, be sure to keep this in parity with
	// isRaw() and viewCollectionPost()
	isJSON := strings.HasSuffix(friendlyID, ".json")
	isXML := strings.HasSuffix(friendlyID, ".xml")
	isCSS := strings.HasSuffix(friendlyID, ".css")
	isMarkdown := strings.HasSuffix(friendlyID, ".md")
	isRaw := strings.HasSuffix(friendlyID, ".txt") || isJSON || isXML || isCSS || isMarkdown

	// Display reserved page if that is requested resource
	if t, ok := pages[r.URL.Path[1:]+".tmpl"]; ok {
		return handleTemplatedPage(app, w, r, t)
	} else if (strings.Contains(r.URL.Path, ".") && !isRaw && !isMarkdown) || r.URL.Path == "/robots.txt" || r.URL.Path == "/manifest.json" {
		// Serve static file
		app.shttp.ServeHTTP(w, r)
		return nil
	}

	// Display collection if this is a collection
	c, _ := app.db.GetCollection(friendlyID)
	if c != nil {
		return impart.HTTPError{http.StatusMovedPermanently, fmt.Sprintf("/%s/", friendlyID)}
	}

	// Normalize the URL, redirecting user to consistent post URL
	if friendlyID != strings.ToLower(friendlyID) {
		return impart.HTTPError{http.StatusMovedPermanently, fmt.Sprintf("/%s", strings.ToLower(friendlyID))}
	}

	ext := ""
	if isRaw {
		parts := strings.Split(friendlyID, ".")
		friendlyID = parts[0]
		if len(parts) > 1 {
			ext = "." + parts[1]
		}
	}

	var ownerID sql.NullInt64
	var title string
	var content string
	var font string
	var language []byte
	var rtl []byte
	var views int64
	var post *AnonymousPost
	var found bool
	var gone bool

	fixedID := slug.Make(friendlyID)
	if fixedID != friendlyID {
		return impart.HTTPError{http.StatusFound, fmt.Sprintf("/%s%s", fixedID, ext)}
	}

	err := app.db.QueryRow(fmt.Sprintf("SELECT owner_id, title, content, text_appearance, view_count, language, rtl FROM posts WHERE id = ?"), friendlyID).Scan(&ownerID, &title, &content, &font, &views, &language, &rtl)
	switch {
	case err == sql.ErrNoRows:
		found = false

		// Output the error in the correct format
		if isJSON {
			content = "{\"error\": \"Post not found.\"}"
		} else if isRaw {
			content = "Post not found."
		} else {
			return ErrPostNotFound
		}
	case err != nil:
		found = false

		log.Error("Post loading err: %s\n", err)
		return ErrInternalGeneral
	default:
		found = true

		var d string
		if len(rtl) == 0 {
			d = "auto"
		} else if rtl[0] == 49 {
			// TODO: find a cleaner way to get this (possibly NULL) value
			d = "rtl"
		} else {
			d = "ltr"
		}
		generatedTitle := friendlyPostTitle(content, friendlyID)
		sanitizedContent := content
		if font != "code" {
			sanitizedContent = template.HTMLEscapeString(content)
		}
		var desc string
		if title == "" {
			desc = postDescription(content, title, friendlyID)
		} else {
			desc = shortPostDescription(content)
		}
		post = &AnonymousPost{
			ID:          friendlyID,
			Content:     sanitizedContent,
			Title:       title,
			GenTitle:    generatedTitle,
			Description: desc,
			Author:      "",
			Font:        font,
			IsPlainText: isRaw,
			IsCode:      font == "code",
			IsLinkable:  font != "code",
			Views:       views,
			Language:    string(language),
			Direction:   d,
		}
		if !isRaw {
			post.HTMLContent = template.HTML(applyMarkdown([]byte(content), "", app.cfg))
		}
	}

	// Check if post has been unpublished
	if content == "" {
		gone = true

		if isJSON {
			content = "{\"error\": \"Post was unpublished.\"}"
		} else if isCSS {
			content = ""
		} else if isRaw {
			content = "Post was unpublished."
		} else {
			return ErrPostUnpublished
		}
	}

	var u = &User{}
	if isRaw {
		contentType := "text/plain"
		if isJSON {
			contentType = "application/json"
		} else if isCSS {
			contentType = "text/css"
		} else if isXML {
			contentType = "application/xml"
		} else if isMarkdown {
			contentType = "text/markdown"
		}
		w.Header().Set("Content-Type", fmt.Sprintf("%s; charset=utf-8", contentType))
		if isMarkdown && post.Title != "" {
			fmt.Fprintf(w, "%s\n", post.Title)
			for i := 1; i <= len(post.Title); i++ {
				fmt.Fprintf(w, "=")
			}
			fmt.Fprintf(w, "\n\n")
		}
		fmt.Fprint(w, content)

		if !found {
			return ErrPostNotFound
		} else if gone {
			return ErrPostUnpublished
		}
	} else {
		var err error
		page := struct {
			*AnonymousPost
			page.StaticPage
			Username string
			IsOwner  bool
			SiteURL  string
		}{
			AnonymousPost: post,
			StaticPage:    pageForReq(app, r),
			SiteURL:       app.cfg.App.Host,
		}
		if u = getUserSession(app, r); u != nil {
			page.Username = u.Username
			page.IsOwner = ownerID.Valid && ownerID.Int64 == u.ID
		}

		err = templates["post"].ExecuteTemplate(w, "post", page)
		if err != nil {
			log.Error("Post template execute error: %v", err)
		}
	}

	go func() {
		if u != nil && ownerID.Valid && ownerID.Int64 == u.ID {
			// Post is owned by someone; skip view increment since that person is viewing this post.
			return
		}
		// Update stats for non-raw post views
		if !isRaw && r.Method != "HEAD" && !bots.IsBot(r.UserAgent()) {
			_, err := app.db.Exec("UPDATE posts SET view_count = view_count + 1 WHERE id = ?", friendlyID)
			if err != nil {
				log.Error("Unable to update posts count: %v", err)
			}
		}
	}()

	return nil
}

// API v2 funcs
// newPost creates a new post with or without an owning Collection.
//
// Endpoints:
//   /posts
//   /posts?collection={alias}
// ? /collections/{alias}/posts
func newPost(app *App, w http.ResponseWriter, r *http.Request) error {
	reqJSON := IsJSON(r.Header.Get("Content-Type"))
	vars := mux.Vars(r)
	collAlias := vars["alias"]
	if collAlias == "" {
		collAlias = r.FormValue("collection")
	}
	accessToken := r.Header.Get("Authorization")
	if accessToken == "" {
		// TODO: remove this
		accessToken = r.FormValue("access_token")
	}

	// FIXME: determine web submission with Content-Type header
	var u *User
	var userID int64 = -1
	var username string
	if accessToken == "" {
		u = getUserSession(app, r)
		if u != nil {
			userID = u.ID
			username = u.Username
		}
	} else {
		userID = app.db.GetUserID(accessToken)
	}
	if userID == -1 {
		return ErrNotLoggedIn
	}

	if accessToken == "" && u == nil && collAlias != "" {
		return impart.HTTPError{http.StatusBadRequest, "Parameter `access_token` required."}
	}

	// Get post data
	var p *SubmittedPost
	if reqJSON {
		decoder := json.NewDecoder(r.Body)
		err := decoder.Decode(&p)
		if err != nil {
			log.Error("Couldn't parse new post JSON request: %v\n", err)
			return ErrBadJSON
		}
		if p.Title == nil {
			t := ""
			p.Title = &t
		}
		if strings.TrimSpace(*(p.Content)) == "" {
			return ErrNoPublishableContent
		}
	} else {
		post := r.FormValue("body")
		appearance := r.FormValue("font")
		title := r.FormValue("title")
		rtlValue := r.FormValue("rtl")
		langValue := r.FormValue("lang")
		if strings.TrimSpace(post) == "" {
			return ErrNoPublishableContent
		}

		var isRTL, rtlValid bool
		if rtlValue == "auto" && langValue != "" {
			isRTL = i18n.LangIsRTL(langValue)
			rtlValid = true
		} else {
			isRTL = rtlValue == "true"
			rtlValid = rtlValue != "" && langValue != ""
		}

		// Create a new post
		p = &SubmittedPost{
			Title:    &title,
			Content:  &post,
			Font:     appearance,
			IsRTL:    converter.NullJSONBool{sql.NullBool{Bool: isRTL, Valid: rtlValid}},
			Language: converter.NullJSONString{sql.NullString{String: langValue, Valid: langValue != ""}},
		}
	}
	if !p.isFontValid() {
		p.Font = "norm"
	}

	var newPost *PublicPost = &PublicPost{}
	var coll *Collection
	var err error
	if accessToken != "" {
		newPost, err = app.db.CreateOwnedPost(p, accessToken, collAlias, app.cfg.App.Host)
	} else {
		//return ErrNotLoggedIn
		// TODO: verify user is logged in
		var collID int64
		if collAlias != "" {
			coll, err = app.db.GetCollection(collAlias)
			if err != nil {
				return err
			}
			coll.hostName = app.cfg.App.Host
			if coll.OwnerID != u.ID {
				return ErrForbiddenCollection
			}
			collID = coll.ID
		}
		// TODO: return PublicPost from createPost
		newPost.Post, err = app.db.CreatePost(userID, collID, p)
	}
	if err != nil {
		return err
	}
	if coll != nil {
		coll.ForPublic()
		newPost.Collection = &CollectionObj{Collection: *coll}
	}

	newPost.extractData()
	newPost.OwnerName = username

	// Write success now
	response := impart.WriteSuccess(w, newPost, http.StatusCreated)

	if newPost.Collection != nil && !app.cfg.App.Private && app.cfg.App.Federation && !newPost.Created.After(time.Now()) {
		go federatePost(app, newPost, newPost.Collection.ID, false)
	}

	return response
}

func existingPost(app *App, w http.ResponseWriter, r *http.Request) error {
	reqJSON := IsJSON(r.Header.Get("Content-Type"))
	vars := mux.Vars(r)
	postID := vars["post"]

	p := AuthenticatedPost{ID: postID}
	var err error

	if reqJSON {
		// Decode JSON request
		decoder := json.NewDecoder(r.Body)
		err = decoder.Decode(&p)
		if err != nil {
			log.Error("Couldn't parse post update JSON request: %v\n", err)
			return ErrBadJSON
		}
	} else {
		err = r.ParseForm()
		if err != nil {
			log.Error("Couldn't parse post update form request: %v\n", err)
			return ErrBadFormData
		}

		// Can't decode to a nil SubmittedPost property, so create instance now
		p.SubmittedPost = &SubmittedPost{}
		err = app.formDecoder.Decode(&p, r.PostForm)
		if err != nil {
			log.Error("Couldn't decode post update form request: %v\n", err)
			return ErrBadFormData
		}
	}

	if p.Web {
		p.IsRTL.Valid = true
	}

	if p.SubmittedPost == nil {
		return ErrPostNoUpdatableVals
	}

	// Ensure an access token was given
	accessToken := r.Header.Get("Authorization")
	// Get user's cookie session if there's no token
	var u *User
	//var username string
	if accessToken == "" {
		u = getUserSession(app, r)
		if u != nil {
			//username = u.Username
		}
	}
	if u == nil && accessToken == "" {
		return ErrNoAccessToken
	}

	// Get user ID from current session or given access token, if one was given.
	var userID int64
	if u != nil {
		userID = u.ID
	} else if accessToken != "" {
		userID, err = AuthenticateUser(app.db, accessToken)
		if err != nil {
			return err
		}
	}

	// Modify post struct
	p.ID = postID

	err = app.db.UpdateOwnedPost(&p, userID)
	if err != nil {
		if reqJSON {
			return err
		}

		if err, ok := err.(impart.HTTPError); ok {
			addSessionFlash(app, w, r, err.Message, nil)
		} else {
			addSessionFlash(app, w, r, err.Error(), nil)
		}
	}

	var pRes *PublicPost
	pRes, err = app.db.GetPost(p.ID, 0)
	if reqJSON {
		if err != nil {
			return err
		}
		pRes.extractData()
	}

	if pRes.CollectionID.Valid {
		coll, err := app.db.GetCollectionBy("id = ?", pRes.CollectionID.Int64)
		if err == nil && !app.cfg.App.Private && app.cfg.App.Federation {
			coll.hostName = app.cfg.App.Host
			pRes.Collection = &CollectionObj{Collection: *coll}
			go federatePost(app, pRes, pRes.Collection.ID, true)
		}
	}

	// Write success now
	if reqJSON {
		return impart.WriteSuccess(w, pRes, http.StatusOK)
	}

	addSessionFlash(app, w, r, "Changes saved.", nil)
	collectionAlias := vars["alias"]
	redirect := "/" + postID + "/meta"
	if collectionAlias != "" {
		collPre := "/" + collectionAlias
		if app.cfg.App.SingleUser {
			collPre = ""
		}
		redirect = collPre + "/" + pRes.Slug.String + "/edit/meta"
	} else {
		if app.cfg.App.SingleUser {
			redirect = "/d" + redirect
		}
	}
	w.Header().Set("Location", redirect)
	w.WriteHeader(http.StatusFound)

	return nil
}

func deletePost(app *App, w http.ResponseWriter, r *http.Request) error {
	vars := mux.Vars(r)
	friendlyID := vars["post"]
	editToken := r.FormValue("token")

	var ownerID int64
	var u *User
	accessToken := r.Header.Get("Authorization")
	if accessToken == "" && editToken == "" {
		u = getUserSession(app, r)
		if u == nil {
			return ErrNoAccessToken
		}
	}

	var res sql.Result
	var t *sql.Tx
	var err error
	var collID sql.NullInt64
	var coll *Collection
	var pp *PublicPost
	if editToken != "" {
		// TODO: SELECT owner_id, as well, and return appropriate error if NULL instead of running two queries
		var dummy int64
		err = app.db.QueryRow("SELECT 1 FROM posts WHERE id = ?", friendlyID).Scan(&dummy)
		switch {
		case err == sql.ErrNoRows:
			return impart.HTTPError{http.StatusNotFound, "Post not found."}
		}
		err = app.db.QueryRow("SELECT 1 FROM posts WHERE id = ? AND owner_id IS NULL", friendlyID).Scan(&dummy)
		switch {
		case err == sql.ErrNoRows:
			// Post already has an owner. This could provide a bad experience
			// for the user, but it's more important to ensure data isn't lost
			// unexpectedly. So prevent deletion via token.
			return impart.HTTPError{http.StatusConflict, "This post belongs to some user (hopefully yours). Please log in and delete it from that user's account."}
		}
		res, err = app.db.Exec("DELETE FROM posts WHERE id = ? AND modify_token = ? AND owner_id IS NULL", friendlyID, editToken)
	} else if accessToken != "" || u != nil {
		// Caller provided some way to authenticate; assume caller expects the
		// post to be deleted based on a specific post owner, thus we should
		// return corresponding errors.
		if accessToken != "" {
			ownerID = app.db.GetUserID(accessToken)
			if ownerID == -1 {
				return ErrBadAccessToken
			}
		} else {
			ownerID = u.ID
		}

		// TODO: don't make two queries
		var realOwnerID sql.NullInt64
		err = app.db.QueryRow("SELECT collection_id, owner_id FROM posts WHERE id = ?", friendlyID).Scan(&collID, &realOwnerID)
		if err != nil {
			return err
		}
		if !collID.Valid {
			// There's no collection; simply delete the post
			res, err = app.db.Exec("DELETE FROM posts WHERE id = ? AND owner_id = ?", friendlyID, ownerID)
		} else {
			// Post belongs to a collection; do any additional clean up
			coll, err = app.db.GetCollectionBy("id = ?", collID.Int64)
			if err != nil {
				log.Error("Unable to get collection: %v", err)
				return err
			}
			if app.cfg.App.Federation {
				// First fetch full post for federation
				pp, err = app.db.GetOwnedPost(friendlyID, ownerID)
				if err != nil {
					log.Error("Unable to get owned post: %v", err)
					return err
				}
				collObj := &CollectionObj{Collection: *coll}
				pp.Collection = collObj
			}

			t, err = app.db.Begin()
			if err != nil {
				log.Error("No begin: %v", err)
				return err
			}
			res, err = t.Exec("DELETE FROM posts WHERE id = ? AND owner_id = ?", friendlyID, ownerID)
		}
	} else {
		return impart.HTTPError{http.StatusBadRequest, "No authenticated user or post token given."}
	}
	if err != nil {
		return err
	}

	affected, err := res.RowsAffected()
	if err != nil {
		if t != nil {
			t.Rollback()
			log.Error("Rows affected err! Rolling back")
		}
		return err
	} else if affected == 0 {
		if t != nil {
			t.Rollback()
			log.Error("No rows affected! Rolling back")
		}
		return impart.HTTPError{http.StatusForbidden, "Post not found, or you're not the owner."}
	}
	if t != nil {
		t.Commit()
	}
	if coll != nil && !app.cfg.App.Private && app.cfg.App.Federation {
		go deleteFederatedPost(app, pp, collID.Int64)
	}

	return impart.HTTPError{Status: http.StatusNoContent}
}

// addPost associates a post with the authenticated user.
func addPost(app *App, w http.ResponseWriter, r *http.Request) error {
	var ownerID int64

	// Authenticate user
	at := r.Header.Get("Authorization")
	if at != "" {
		ownerID = app.db.GetUserID(at)
		if ownerID == -1 {
			return ErrBadAccessToken
		}
	} else {
		u := getUserSession(app, r)
		if u == nil {
			return ErrNotLoggedIn
		}
		ownerID = u.ID
	}

	// Parse claimed posts in format:
	// [{"id": "...", "token": "..."}]
	var claims *[]ClaimPostRequest
	decoder := json.NewDecoder(r.Body)
	err := decoder.Decode(&claims)
	if err != nil {
		return ErrBadJSONArray
	}

	vars := mux.Vars(r)
	collAlias := vars["alias"]

	// Update all given posts
	res, err := app.db.ClaimPosts(app.cfg, ownerID, collAlias, claims)
	if err != nil {
		return err
	}

	if !app.cfg.App.Private && app.cfg.App.Federation {
		for _, pRes := range *res {
			if pRes.Code != http.StatusOK {
				continue
			}
			if !pRes.Post.Created.After(time.Now()) {
				pRes.Post.Collection.hostName = app.cfg.App.Host
				go federatePost(app, pRes.Post, pRes.Post.Collection.ID, false)
			}
		}
	}
	return impart.WriteSuccess(w, res, http.StatusOK)
}

func dispersePost(app *App, w http.ResponseWriter, r *http.Request) error {
	var ownerID int64

	// Authenticate user
	at := r.Header.Get("Authorization")
	if at != "" {
		ownerID = app.db.GetUserID(at)
		if ownerID == -1 {
			return ErrBadAccessToken
		}
	} else {
		u := getUserSession(app, r)
		if u == nil {
			return ErrNotLoggedIn
		}
		ownerID = u.ID
	}

	// Parse posts in format:
	// ["..."]
	var postIDs []string
	decoder := json.NewDecoder(r.Body)
	err := decoder.Decode(&postIDs)
	if err != nil {
		return ErrBadJSONArray
	}

	// Update all given posts
	res, err := app.db.DispersePosts(ownerID, postIDs)
	if err != nil {
		return err
	}
	return impart.WriteSuccess(w, res, http.StatusOK)
}

type (
	PinPostResult struct {
		ID           string `json:"id,omitempty"`
		Code         int    `json:"code,omitempty"`
		ErrorMessage string `json:"error_msg,omitempty"`
	}
)

// pinPost pins a post to a blog
func pinPost(app *App, w http.ResponseWriter, r *http.Request) error {
	var userID int64

	// Authenticate user
	at := r.Header.Get("Authorization")
	if at != "" {
		userID = app.db.GetUserID(at)
		if userID == -1 {
			return ErrBadAccessToken
		}
	} else {
		u := getUserSession(app, r)
		if u == nil {
			return ErrNotLoggedIn
		}
		userID = u.ID
	}

	// Parse request
	var posts []struct {
		ID       string `json:"id"`
		Position int64  `json:"position"`
	}
	decoder := json.NewDecoder(r.Body)
	err := decoder.Decode(&posts)
	if err != nil {
		return ErrBadJSONArray
	}

	// Validate data
	vars := mux.Vars(r)
	collAlias := vars["alias"]

	coll, err := app.db.GetCollection(collAlias)
	if err != nil {
		return err
	}
	if coll.OwnerID != userID {
		return ErrForbiddenCollection
	}

	// Do (un)pinning
	isPinning := r.URL.Path[strings.LastIndex(r.URL.Path, "/"):] == "/pin"
	res := []PinPostResult{}
	for _, p := range posts {
		err = app.db.UpdatePostPinState(isPinning, p.ID, coll.ID, userID, p.Position)
		ppr := PinPostResult{ID: p.ID}
		if err != nil {
			ppr.Code = http.StatusInternalServerError
			// TODO: set error messsage
		} else {
			ppr.Code = http.StatusOK
		}
		res = append(res, ppr)
	}
	return impart.WriteSuccess(w, res, http.StatusOK)
}

func fetchPost(app *App, w http.ResponseWriter, r *http.Request) error {
	var collID int64
	var coll *Collection
	var err error
	vars := mux.Vars(r)
	if collAlias := vars["alias"]; collAlias != "" {
		// Fetch collection information, since an alias is provided
		coll, err = app.db.GetCollection(collAlias)
		if err != nil {
			return err
		}
		coll.hostName = app.cfg.App.Host
		_, err = apiCheckCollectionPermissions(app, r, coll)
		if err != nil {
			return err
		}
		collID = coll.ID
	}

	p, err := app.db.GetPost(vars["post"], collID)
	if err != nil {
		return err
	}

	p.extractData()

	accept := r.Header.Get("Accept")
	if strings.Contains(accept, "application/activity+json") {
		// Fetch information about the collection this belongs to
		if coll == nil && p.CollectionID.Valid {
			coll, err = app.db.GetCollectionByID(p.CollectionID.Int64)
			if err != nil {
				return err
			}
		}
		if coll == nil {
			// This is a draft post; 404 for now
			// TODO: return ActivityObject
			return impart.HTTPError{http.StatusNotFound, ""}
		}

		p.Collection = &CollectionObj{Collection: *coll}
		po := p.ActivityObject(app.cfg)
		po.Context = []interface{}{activitystreams.Namespace}
		return impart.RenderActivityJSON(w, po, http.StatusOK)
	}

	return impart.WriteSuccess(w, p, http.StatusOK)
}

func fetchPostProperty(app *App, w http.ResponseWriter, r *http.Request) error {
	vars := mux.Vars(r)
	p, err := app.db.GetPostProperty(vars["post"], 0, vars["property"])
	if err != nil {
		return err
	}

	return impart.WriteSuccess(w, p, http.StatusOK)
}

func (p *Post) processPost() PublicPost {
	res := &PublicPost{Post: p, Views: 0}
	res.Views = p.ViewCount
	// TODO: move to own function
	loc := monday.FuzzyLocale(p.Language.String)
	res.DisplayDate = monday.Format(p.Created, monday.LongFormatsByLocale[loc], loc)

	return *res
}

func (p *PublicPost) CanonicalURL() string {
	if p.Collection == nil || p.Collection.Alias == "" {
		return p.Collection.hostName + "/" + p.ID
	}
	return p.Collection.CanonicalURL() + p.Slug.String
}

func (p *PublicPost) ActivityObject(cfg *config.Config) *activitystreams.Object {
	o := activitystreams.NewArticleObject()
	o.ID = p.Collection.FederatedAPIBase() + "api/posts/" + p.ID
	o.Published = p.Created
	o.URL = p.CanonicalURL()
	o.AttributedTo = p.Collection.FederatedAccount()
	o.CC = []string{
		p.Collection.FederatedAccount() + "/followers",
	}
	o.Name = p.DisplayTitle()
	if p.HTMLContent == template.HTML("") {
		p.formatContent(cfg, false)
	}
	o.Content = string(p.HTMLContent)
	if p.Language.Valid {
		o.ContentMap = map[string]string{
			p.Language.String: string(p.HTMLContent),
		}
	}
	if len(p.Tags) == 0 {
		o.Tag = []activitystreams.Tag{}
	} else {
		var tagBaseURL string
		if isSingleUser {
			tagBaseURL = p.Collection.CanonicalURL() + "tag:"
		} else {
			if cfg.App.Chorus {
				tagBaseURL = fmt.Sprintf("%s/read/t/", p.Collection.hostName)
			} else {
				tagBaseURL = fmt.Sprintf("%s/%s/tag:", p.Collection.hostName, p.Collection.Alias)
			}
		}
		for _, t := range p.Tags {
			o.Tag = append(o.Tag, activitystreams.Tag{
				Type: activitystreams.TagHashtag,
				HRef: tagBaseURL + t,
				Name: "#" + t,
			})
		}
	}
	return o
}

// TODO: merge this into getSlugFromPost or phase it out
func getSlug(title, lang string) string {
	return getSlugFromPost("", title, lang)
}

func getSlugFromPost(title, body, lang string) string {
	if title == "" {
		title = postTitle(body, body)
	}
	title = parse.PostLede(title, false)
	// Truncate lede if needed
	title, _ = parse.TruncToWord(title, 80)
	var s string
	if lang != "" && len(lang) == 2 {
		s = slug.MakeLang(title, lang)
	} else {
		s = slug.Make(title)
	}

	// Transliteration may cause the slug to expand past the limit, so truncate again
	s, _ = parse.TruncToWord(s, 80)
	return strings.TrimFunc(s, func(r rune) bool {
		// TruncToWord doesn't respect words in a slug, since spaces are replaced
		// with hyphens. So remove any trailing hyphens.
		return r == '-'
	})
}

// isFontValid returns whether or not the submitted post's appearance is valid.
func (p *SubmittedPost) isFontValid() bool {
	validFonts := map[string]bool{
		"norm": true,
		"sans": true,
		"mono": true,
		"wrap": true,
		"code": true,
	}

	_, valid := validFonts[p.Font]
	return valid
}

func getRawPost(app *App, friendlyID string) *RawPost {
	var content, font, title string
	var isRTL sql.NullBool
	var lang sql.NullString
	var ownerID sql.NullInt64
	var created time.Time

	err := app.db.QueryRow("SELECT title, content, text_appearance, language, rtl, created, owner_id FROM posts WHERE id = ?", friendlyID).Scan(&title, &content, &font, &lang, &isRTL, &created, &ownerID)
	switch {
	case err == sql.ErrNoRows:
		return &RawPost{Content: "", Found: false, Gone: false}
	case err != nil:
		return &RawPost{Content: "", Found: true, Gone: false}
	}

	return &RawPost{Title: title, Content: content, Font: font, Created: created, IsRTL: isRTL, Language: lang, OwnerID: ownerID.Int64, Found: true, Gone: content == ""}

}

// TODO; return a Post!
func getRawCollectionPost(app *App, slug, collAlias string) *RawPost {
	var id, title, content, font string
	var isRTL sql.NullBool
	var lang sql.NullString
	var created time.Time
	var ownerID null.Int
	var views int64
	var err error

	if app.cfg.App.SingleUser {
		err = app.db.QueryRow("SELECT id, title, content, text_appearance, language, rtl, view_count, created, owner_id FROM posts WHERE slug = ? AND collection_id = 1", slug).Scan(&id, &title, &content, &font, &lang, &isRTL, &views, &created, &ownerID)
	} else {
		err = app.db.QueryRow("SELECT id, title, content, text_appearance, language, rtl, view_count, created, owner_id FROM posts WHERE slug = ? AND collection_id = (SELECT id FROM collections WHERE alias = ?)", slug, collAlias).Scan(&id, &title, &content, &font, &lang, &isRTL, &views, &created, &ownerID)
	}
	switch {
	case err == sql.ErrNoRows:
		return &RawPost{Content: "", Found: false, Gone: false}
	case err != nil:
		return &RawPost{Content: "", Found: true, Gone: false}
	}

	return &RawPost{
		Id:       id,
		Slug:     slug,
		Title:    title,
		Content:  content,
		Font:     font,
		Created:  created,
		IsRTL:    isRTL,
		Language: lang,
		OwnerID:  ownerID.Int64,
		Found:    true,
		Gone:     content == "",
		Views:    views,
	}
}

func isRaw(r *http.Request) bool {
	vars := mux.Vars(r)
	slug := vars["slug"]

	// NOTE: until this is done better, be sure to keep this in parity with
	// isRaw in viewCollectionPost() and handleViewPost()
	isJSON := strings.HasSuffix(slug, ".json")
	isXML := strings.HasSuffix(slug, ".xml")
	isMarkdown := strings.HasSuffix(slug, ".md")
	return strings.HasSuffix(slug, ".txt") || isJSON || isXML || isMarkdown
}

func viewCollectionPost(app *App, w http.ResponseWriter, r *http.Request) error {
	vars := mux.Vars(r)
	slug := vars["slug"]

	// NOTE: until this is done better, be sure to keep this in parity with
	// isRaw() and handleViewPost()
	isJSON := strings.HasSuffix(slug, ".json")
	isXML := strings.HasSuffix(slug, ".xml")
	isMarkdown := strings.HasSuffix(slug, ".md")
	isRaw := strings.HasSuffix(slug, ".txt") || isJSON || isXML || isMarkdown

	cr := &collectionReq{}
	err := processCollectionRequest(cr, vars, w, r)
	if err != nil {
		return err
	}

	// Check for hellbanned users
	u, err := checkUserForCollection(app, cr, r, true)
	if err != nil {
		return err
	}

	// Normalize the URL, redirecting user to consistent post URL
	if slug != strings.ToLower(slug) {
		loc := fmt.Sprintf("/%s", strings.ToLower(slug))
		if !app.cfg.App.SingleUser {
			loc = "/" + cr.alias + loc
		}
		return impart.HTTPError{http.StatusMovedPermanently, loc}
	}

	// Display collection if this is a collection
	var c *Collection
	if app.cfg.App.SingleUser {
		c, err = app.db.GetCollectionByID(1)
	} else {
		c, err = app.db.GetCollection(cr.alias)
	}
	if err != nil {
		if err, ok := err.(impart.HTTPError); ok {
			if err.Status == http.StatusNotFound {
				// Redirect if necessary
				newAlias := app.db.GetCollectionRedirect(cr.alias)
				if newAlias != "" {
					return impart.HTTPError{http.StatusFound, "/" + newAlias + "/" + slug}
				}
			}
		}
		return err
	}
	c.hostName = app.cfg.App.Host

	// Check collection permissions
	if c.IsPrivate() && (u == nil || u.ID != c.OwnerID) {
		return ErrPostNotFound
	}
	if c.IsProtected() && ((u == nil || u.ID != c.OwnerID) && !isAuthorizedForCollection(app, c.Alias, r)) {
		return impart.HTTPError{http.StatusFound, c.CanonicalURL() + "/?g=" + slug}
	}

	cr.isCollOwner = u != nil && c.OwnerID == u.ID

	if isRaw {
		slug = strings.Split(slug, ".")[0]
	}

	// Fetch extra data about the Collection
	// TODO: refactor out this logic, shared in collection.go:fetchCollection()
	coll := &CollectionObj{Collection: *c}
	owner, err := app.db.GetUserByID(coll.OwnerID)
	if err != nil {
		// Log the error and just continue
		log.Error("Error getting user for collection: %v", err)
	} else {
		coll.Owner = owner
	}

	postFound := true
	p, err := app.db.GetPost(slug, coll.ID)
	if err != nil {
		if err == ErrCollectionPageNotFound {
			postFound = false

			if slug == "feed" {
				// User tried to access blog feed without a trailing slash, and
				// there's no post with a slug "feed"
				return impart.HTTPError{http.StatusFound, c.CanonicalURL() + "/feed/"}
			}

			po := &Post{
				Slug:     null.NewString(slug, true),
				Font:     "norm",
				Language: zero.NewString("en", true),
				RTL:      zero.NewBool(false, true),
				Content: `<p class="msg">This page is missing.</p>

Are you sure it was ever here?`,
			}
			pp := po.processPost()
			p = &pp
		} else {
			return err
		}
	}
	p.IsOwner = owner != nil && p.OwnerID.Valid && owner.ID == p.OwnerID.Int64
	p.Collection = coll
	p.IsTopLevel = app.cfg.App.SingleUser

	// Check if post has been unpublished
	if p.Content == "" && p.Title.String == "" {
		return impart.HTTPError{http.StatusGone, "Post was unpublished."}
	}

	// Serve collection post
	if isRaw {
		contentType := "text/plain"
		if isJSON {
			contentType = "application/json"
		} else if isXML {
			contentType = "application/xml"
		} else if isMarkdown {
			contentType = "text/markdown"
		}
		w.Header().Set("Content-Type", fmt.Sprintf("%s; charset=utf-8", contentType))
		if !postFound {
			w.WriteHeader(http.StatusNotFound)
			fmt.Fprintf(w, "Post not found.")
			// TODO: return error instead, so status is correctly reflected in logs
			return nil
		}
		if isMarkdown && p.Title.String != "" {
			fmt.Fprintf(w, "# %s\n\n", p.Title.String)
		}
		fmt.Fprint(w, p.Content)
	} else if strings.Contains(r.Header.Get("Accept"), "application/activity+json") {
		if !postFound {
			return ErrCollectionPageNotFound
		}
		p.extractData()
		ap := p.ActivityObject(app.cfg)
		ap.Context = []interface{}{activitystreams.Namespace}
		return impart.RenderActivityJSON(w, ap, http.StatusOK)
	} else {
		p.extractData()
		p.Content = strings.Replace(p.Content, "<!--more-->", "", 1)
		// TODO: move this to function
		p.formatContent(app.cfg, cr.isCollOwner)
		tp := struct {
			*PublicPost
			page.StaticPage
			IsOwner        bool
			IsPinned       bool
			IsCustomDomain bool
			PinnedPosts    *[]PublicPost
			IsFound        bool
			IsAdmin        bool
			CanInvite      bool
		}{
			PublicPost:     p,
			StaticPage:     pageForReq(app, r),
			IsOwner:        cr.isCollOwner,
			IsCustomDomain: cr.isCustomDomain,
			IsFound:        postFound,
		}
<<<<<<< HEAD
		tp.IsAdmin = u != nil && u.IsAdmin()
		tp.CanInvite = canUserInvite(app.cfg, tp.IsAdmin)
		tp.PinnedPosts, _ = app.db.GetPinnedPosts(coll)
=======
		tp.PinnedPosts, _ = app.db.GetPinnedPosts(coll, p.IsOwner)
>>>>>>> 92562931
		tp.IsPinned = len(*tp.PinnedPosts) > 0 && PostsContains(tp.PinnedPosts, p)

		if !postFound {
			w.WriteHeader(http.StatusNotFound)
		}
		postTmpl := "collection-post"
		if app.cfg.App.Chorus {
			postTmpl = "chorus-collection-post"
		}
		if err := templates[postTmpl].ExecuteTemplate(w, "post", tp); err != nil {
			log.Error("Error in collection-post template: %v", err)
		}
	}

	go func() {
		if p.OwnerID.Valid {
			// Post is owned by someone. Don't update stats if owner is viewing the post.
			if u != nil && p.OwnerID.Int64 == u.ID {
				return
			}
		}
		// Update stats for non-raw post views
		if !isRaw && r.Method != "HEAD" && !bots.IsBot(r.UserAgent()) {
			_, err := app.db.Exec("UPDATE posts SET view_count = view_count + 1 WHERE slug = ? AND collection_id = ?", slug, coll.ID)
			if err != nil {
				log.Error("Unable to update posts count: %v", err)
			}
		}
	}()

	return nil
}

// TODO: move this to utils after making it more generic
func PostsContains(sl *[]PublicPost, s *PublicPost) bool {
	for _, e := range *sl {
		if e.ID == s.ID {
			return true
		}
	}
	return false
}

func (p *Post) extractData() {
	p.Tags = tags.Extract(p.Content)
	p.extractImages()
}

func (rp *RawPost) UserFacingCreated() string {
	return rp.Created.Format(postMetaDateFormat)
}

func (rp *RawPost) Created8601() string {
	return rp.Created.Format("2006-01-02T15:04:05Z")
}

var imageURLRegex = regexp.MustCompile(`(?i)^https?:\/\/[^ ]*\.(gif|png|jpg|jpeg|image)$`)

func (p *Post) extractImages() {
	matches := extract.ExtractUrls(p.Content)
	urls := map[string]bool{}
	for i := range matches {
		u := matches[i].Text
		if !imageURLRegex.MatchString(u) {
			continue
		}
		urls[u] = true
	}

	resURLs := make([]string, 0)
	for k := range urls {
		resURLs = append(resURLs, k)
	}
	p.Images = resURLs
}<|MERGE_RESOLUTION|>--- conflicted
+++ resolved
@@ -1387,13 +1387,9 @@
 			IsCustomDomain: cr.isCustomDomain,
 			IsFound:        postFound,
 		}
-<<<<<<< HEAD
 		tp.IsAdmin = u != nil && u.IsAdmin()
 		tp.CanInvite = canUserInvite(app.cfg, tp.IsAdmin)
-		tp.PinnedPosts, _ = app.db.GetPinnedPosts(coll)
-=======
 		tp.PinnedPosts, _ = app.db.GetPinnedPosts(coll, p.IsOwner)
->>>>>>> 92562931
 		tp.IsPinned = len(*tp.PinnedPosts) > 0 && PostsContains(tp.PinnedPosts, p)
 
 		if !postFound {
