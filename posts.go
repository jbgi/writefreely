/*
 * Copyright © 2018-2019 A Bunch Tell LLC.
 *
 * This file is part of WriteFreely.
 *
 * WriteFreely is free software: you can redistribute it and/or modify
 * it under the terms of the GNU Affero General Public License, included
 * in the LICENSE file in this source code package.
 */

package writefreely

import (
	"database/sql"
	"encoding/json"
	"fmt"
	"html/template"
	"net/http"
	"regexp"
	"strings"
	"time"

	"github.com/gorilla/mux"
	"github.com/guregu/null"
	"github.com/guregu/null/zero"
	"github.com/kylemcc/twitter-text-go/extract"
	"github.com/microcosm-cc/bluemonday"
	stripmd "github.com/writeas/go-strip-markdown"
	"github.com/writeas/impart"
	"github.com/writeas/monday"
	"github.com/writeas/slug"
	"github.com/writeas/web-core/activitystreams"
	"github.com/writeas/web-core/bots"
	"github.com/writeas/web-core/converter"
	"github.com/writeas/web-core/i18n"
	"github.com/writeas/web-core/log"
	"github.com/writeas/web-core/tags"
	"github.com/writeas/writefreely/config"
	"github.com/writeas/writefreely/page"
	"github.com/writeas/writefreely/parse"
)

const (
	// Post ID length bounds
	minIDLen      = 10
	maxIDLen      = 10
	userPostIDLen = 10
	postIDLen     = 10

	postMetaDateFormat = "2006-01-02 15:04:05"
)

type (
	AnonymousPost struct {
		ID          string
		Content     string
		HTMLContent template.HTML
		Font        string
		Language    string
		Direction   string
		Title       string
		GenTitle    string
		Description string
		Author      string
		Views       int64
		IsPlainText bool
		IsCode      bool
		IsLinkable  bool
	}

	AuthenticatedPost struct {
		ID  string `json:"id" schema:"id"`
		Web bool   `json:"web" schema:"web"`
		*SubmittedPost
	}

	// SubmittedPost represents a post supplied by a client for publishing or
	// updating. Since Title and Content can be updated to "", they are
	// pointers that can be easily tested to detect changes.
	SubmittedPost struct {
		Slug     *string                  `json:"slug" schema:"slug"`
		Title    *string                  `json:"title" schema:"title"`
		Content  *string                  `json:"body" schema:"body"`
		Font     string                   `json:"font" schema:"font"`
		IsRTL    converter.NullJSONBool   `json:"rtl" schema:"rtl"`
		Language converter.NullJSONString `json:"lang" schema:"lang"`
		Created  *string                  `json:"created" schema:"created"`
	}

	// Post represents a post as found in the database.
	Post struct {
		ID             string        `db:"id" json:"id"`
		Slug           null.String   `db:"slug" json:"slug,omitempty"`
		Font           string        `db:"text_appearance" json:"appearance"`
		Language       zero.String   `db:"language" json:"language"`
		RTL            zero.Bool     `db:"rtl" json:"rtl"`
		Privacy        int64         `db:"privacy" json:"-"`
		OwnerID        null.Int      `db:"owner_id" json:"-"`
		CollectionID   null.Int      `db:"collection_id" json:"-"`
		PinnedPosition null.Int      `db:"pinned_position" json:"-"`
		Created        time.Time     `db:"created" json:"created"`
		Updated        time.Time     `db:"updated" json:"updated"`
		ViewCount      int64         `db:"view_count" json:"-"`
		Title          zero.String   `db:"title" json:"title"`
		HTMLTitle      template.HTML `db:"title" json:"-"`
		Content        string        `db:"content" json:"body"`
		HTMLContent    template.HTML `db:"content" json:"-"`
		HTMLExcerpt    template.HTML `db:"content" json:"-"`
		Tags           []string      `json:"tags"`
		Images         []string      `json:"images,omitempty"`

		OwnerName string `json:"owner,omitempty"`
	}

	// PublicPost holds properties for a publicly returned post, i.e. a post in
	// a context where the viewer may not be the owner. As such, sensitive
	// metadata for the post is hidden and properties supporting the display of
	// the post are added.
	PublicPost struct {
		*Post
		IsSubdomain bool           `json:"-"`
		IsTopLevel  bool           `json:"-"`
		DisplayDate string         `json:"-"`
		Views       int64          `json:"views"`
		Owner       *PublicUser    `json:"-"`
		IsOwner     bool           `json:"-"`
		Collection  *CollectionObj `json:"collection,omitempty"`
	}

	RawPost struct {
		Id, Slug     string
		Title        string
		Content      string
		Views        int64
		Font         string
		Created      time.Time
		IsRTL        sql.NullBool
		Language     sql.NullString
		OwnerID      int64
		CollectionID sql.NullInt64

		Found bool
		Gone  bool
	}

	AnonymousAuthPost struct {
		ID    string `json:"id"`
		Token string `json:"token"`
	}
	ClaimPostRequest struct {
		*AnonymousAuthPost
		CollectionAlias  string `json:"collection"`
		CreateCollection bool   `json:"create_collection"`

		// Generated properties
		Slug string `json:"-"`
	}
	ClaimPostResult struct {
		ID           string      `json:"id,omitempty"`
		Code         int         `json:"code,omitempty"`
		ErrorMessage string      `json:"error_msg,omitempty"`
		Post         *PublicPost `json:"post,omitempty"`
	}
)

func (p *Post) Direction() string {
	if p.RTL.Valid {
		if p.RTL.Bool {
			return "rtl"
		}
		return "ltr"
	}
	return "auto"
}

// DisplayTitle dynamically generates a title from the Post's contents if it
// doesn't already have an explicit title.
func (p *Post) DisplayTitle() string {
	if p.Title.String != "" {
		return p.Title.String
	}
	t := friendlyPostTitle(p.Content, p.ID)
	return t
}

// PlainDisplayTitle dynamically generates a title from the Post's contents if it
// doesn't already have an explicit title.
func (p *Post) PlainDisplayTitle() string {
	if t := stripmd.Strip(p.DisplayTitle()); t != "" {
		return t
	}
	return p.ID
}

// FormattedDisplayTitle dynamically generates a title from the Post's contents if it
// doesn't already have an explicit title.
func (p *Post) FormattedDisplayTitle() template.HTML {
	if p.HTMLTitle != "" {
		return p.HTMLTitle
	}
	return template.HTML(p.DisplayTitle())
}

// Summary gives a shortened summary of the post based on the post's title,
// especially for display in a longer list of posts. It extracts a summary for
// posts in the Title\n\nBody format, returning nothing if the entire was short
// enough that the extracted title == extracted summary.
func (p Post) Summary() string {
	if p.Content == "" {
		return ""
	}
	// Strip out HTML
	p.Content = bluemonday.StrictPolicy().Sanitize(p.Content)
	// and Markdown
	p.Content = stripmd.Strip(p.Content)

	title := p.Title.String
	var desc string
	if title == "" {
		// No title, so generate one
		title = friendlyPostTitle(p.Content, p.ID)
		desc = postDescription(p.Content, title, p.ID)
		if desc == title {
			return ""
		}
		return desc
	}

	return shortPostDescription(p.Content)
}

// Excerpt shows any text that comes before a (more) tag.
// TODO: use HTMLExcerpt in templates instead of this method
func (p *Post) Excerpt() template.HTML {
	return p.HTMLExcerpt
}

func (p *Post) CreatedDate() string {
	return p.Created.Format("2006-01-02")
}

func (p *Post) Created8601() string {
	return p.Created.Format("2006-01-02T15:04:05Z")
}

func (p *Post) IsScheduled() bool {
	return p.Created.After(time.Now())
}

func (p *Post) HasTag(tag string) bool {
	// Regexp looks for tag and has a non-capturing group at the end looking
	// for the end of the word.
	// Assisted by: https://stackoverflow.com/a/35192941/1549194
	hasTag, _ := regexp.MatchString("#"+tag+`(?:[[:punct:]]|\s|\z)`, p.Content)
	return hasTag
}

func (p *Post) HasTitleLink() bool {
	if p.Title.String == "" {
		return false
	}
	hasLink, _ := regexp.MatchString(`([^!]+|^)\[.+\]\(.+\)`, p.Title.String)
	return hasLink
}

func handleViewPost(app *App, w http.ResponseWriter, r *http.Request) error {
	vars := mux.Vars(r)
	friendlyID := vars["post"]

	// NOTE: until this is done better, be sure to keep this in parity with
	// isRaw() and viewCollectionPost()
	isJSON := strings.HasSuffix(friendlyID, ".json")
	isXML := strings.HasSuffix(friendlyID, ".xml")
	isCSS := strings.HasSuffix(friendlyID, ".css")
	isMarkdown := strings.HasSuffix(friendlyID, ".md")
	isRaw := strings.HasSuffix(friendlyID, ".txt") || isJSON || isXML || isCSS || isMarkdown

	// Display reserved page if that is requested resource
	if t, ok := pages[r.URL.Path[1:]+".tmpl"]; ok {
		return handleTemplatedPage(app, w, r, t)
	} else if (strings.Contains(r.URL.Path, ".") && !isRaw && !isMarkdown) || r.URL.Path == "/robots.txt" || r.URL.Path == "/manifest.json" {
		// Serve static file
		app.shttp.ServeHTTP(w, r)
		return nil
	}

	// Display collection if this is a collection
	c, _ := app.db.GetCollection(friendlyID)
	if c != nil {
		return impart.HTTPError{http.StatusMovedPermanently, fmt.Sprintf("/%s/", friendlyID)}
	}

	// Normalize the URL, redirecting user to consistent post URL
	if friendlyID != strings.ToLower(friendlyID) {
		return impart.HTTPError{http.StatusMovedPermanently, fmt.Sprintf("/%s", strings.ToLower(friendlyID))}
	}

	ext := ""
	if isRaw {
		parts := strings.Split(friendlyID, ".")
		friendlyID = parts[0]
		if len(parts) > 1 {
			ext = "." + parts[1]
		}
	}

	var ownerID sql.NullInt64
	var title string
	var content string
	var font string
	var language []byte
	var rtl []byte
	var views int64
	var post *AnonymousPost
	var found bool
	var gone bool

	fixedID := slug.Make(friendlyID)
	if fixedID != friendlyID {
		return impart.HTTPError{http.StatusFound, fmt.Sprintf("/%s%s", fixedID, ext)}
	}

	err := app.db.QueryRow(fmt.Sprintf("SELECT owner_id, title, content, text_appearance, view_count, language, rtl FROM posts WHERE id = ?"), friendlyID).Scan(&ownerID, &title, &content, &font, &views, &language, &rtl)
	switch {
	case err == sql.ErrNoRows:
		found = false

		// Output the error in the correct format
		if isJSON {
			content = "{\"error\": \"Post not found.\"}"
		} else if isRaw {
			content = "Post not found."
		} else {
			return ErrPostNotFound
		}
	case err != nil:
		found = false

		log.Error("Post loading err: %s\n", err)
		return ErrInternalGeneral
	default:
		found = true

		var d string
		if len(rtl) == 0 {
			d = "auto"
		} else if rtl[0] == 49 {
			// TODO: find a cleaner way to get this (possibly NULL) value
			d = "rtl"
		} else {
			d = "ltr"
		}
		generatedTitle := friendlyPostTitle(content, friendlyID)
		sanitizedContent := content
		if font != "code" {
			sanitizedContent = template.HTMLEscapeString(content)
		}
		var desc string
		if title == "" {
			desc = postDescription(content, title, friendlyID)
		} else {
			desc = shortPostDescription(content)
		}
		post = &AnonymousPost{
			ID:          friendlyID,
			Content:     sanitizedContent,
			Title:       title,
			GenTitle:    generatedTitle,
			Description: desc,
			Author:      "",
			Font:        font,
			IsPlainText: isRaw,
			IsCode:      font == "code",
			IsLinkable:  font != "code",
			Views:       views,
			Language:    string(language),
			Direction:   d,
		}
		if !isRaw {
			post.HTMLContent = template.HTML(applyMarkdown([]byte(content), "", app.cfg))
		}
	}

	// Check if post has been unpublished
	if content == "" {
		gone = true

		if isJSON {
			content = "{\"error\": \"Post was unpublished.\"}"
		} else if isCSS {
			content = ""
		} else if isRaw {
			content = "Post was unpublished."
		} else {
			return ErrPostUnpublished
		}
	}

	var u = &User{}
	if isRaw {
		contentType := "text/plain"
		if isJSON {
			contentType = "application/json"
		} else if isCSS {
			contentType = "text/css"
		} else if isXML {
			contentType = "application/xml"
		} else if isMarkdown {
			contentType = "text/markdown"
		}
		w.Header().Set("Content-Type", fmt.Sprintf("%s; charset=utf-8", contentType))
		if isMarkdown && post.Title != "" {
			fmt.Fprintf(w, "%s\n", post.Title)
			for i := 1; i <= len(post.Title); i++ {
				fmt.Fprintf(w, "=")
			}
			fmt.Fprintf(w, "\n\n")
		}
		fmt.Fprint(w, content)

		if !found {
			return ErrPostNotFound
		} else if gone {
			return ErrPostUnpublished
		}
	} else {
		var err error
		page := struct {
			*AnonymousPost
			page.StaticPage
			Username string
			IsOwner  bool
			SiteURL  string
		}{
			AnonymousPost: post,
			StaticPage:    pageForReq(app, r),
			SiteURL:       app.cfg.App.Host,
		}
		if u = getUserSession(app, r); u != nil {
			page.Username = u.Username
			page.IsOwner = ownerID.Valid && ownerID.Int64 == u.ID
		}

		err = templates["post"].ExecuteTemplate(w, "post", page)
		if err != nil {
			log.Error("Post template execute error: %v", err)
		}
	}

	go func() {
		if u != nil && ownerID.Valid && ownerID.Int64 == u.ID {
			// Post is owned by someone; skip view increment since that person is viewing this post.
			return
		}
		// Update stats for non-raw post views
		if !isRaw && r.Method != "HEAD" && !bots.IsBot(r.UserAgent()) {
			_, err := app.db.Exec("UPDATE posts SET view_count = view_count + 1 WHERE id = ?", friendlyID)
			if err != nil {
				log.Error("Unable to update posts count: %v", err)
			}
		}
	}()

	return nil
}

// API v2 funcs
// newPost creates a new post with or without an owning Collection.
//
// Endpoints:
//   /posts
//   /posts?collection={alias}
// ? /collections/{alias}/posts
func newPost(app *App, w http.ResponseWriter, r *http.Request) error {
	reqJSON := IsJSON(r.Header.Get("Content-Type"))
	vars := mux.Vars(r)
	collAlias := vars["alias"]
	if collAlias == "" {
		collAlias = r.FormValue("collection")
	}
	accessToken := r.Header.Get("Authorization")
	if accessToken == "" {
		// TODO: remove this
		accessToken = r.FormValue("access_token")
	}

	// FIXME: determine web submission with Content-Type header
	var u *User
	var userID int64 = -1
	var username string
	if accessToken == "" {
		u = getUserSession(app, r)
		if u != nil {
			userID = u.ID
			username = u.Username
		}
	} else {
		userID = app.db.GetUserID(accessToken)
	}
	if userID == -1 {
		return ErrNotLoggedIn
	}

	if accessToken == "" && u == nil && collAlias != "" {
		return impart.HTTPError{http.StatusBadRequest, "Parameter `access_token` required."}
	}

	// Get post data
	var p *SubmittedPost
	if reqJSON {
		decoder := json.NewDecoder(r.Body)
		err := decoder.Decode(&p)
		if err != nil {
			log.Error("Couldn't parse new post JSON request: %v\n", err)
			return ErrBadJSON
		}
		if p.Title == nil {
			t := ""
			p.Title = &t
		}
		if strings.TrimSpace(*(p.Content)) == "" {
			return ErrNoPublishableContent
		}
	} else {
		post := r.FormValue("body")
		appearance := r.FormValue("font")
		title := r.FormValue("title")
		rtlValue := r.FormValue("rtl")
		langValue := r.FormValue("lang")
		if strings.TrimSpace(post) == "" {
			return ErrNoPublishableContent
		}

		var isRTL, rtlValid bool
		if rtlValue == "auto" && langValue != "" {
			isRTL = i18n.LangIsRTL(langValue)
			rtlValid = true
		} else {
			isRTL = rtlValue == "true"
			rtlValid = rtlValue != "" && langValue != ""
		}

		// Create a new post
		p = &SubmittedPost{
			Title:    &title,
			Content:  &post,
			Font:     appearance,
			IsRTL:    converter.NullJSONBool{sql.NullBool{Bool: isRTL, Valid: rtlValid}},
			Language: converter.NullJSONString{sql.NullString{String: langValue, Valid: langValue != ""}},
		}
	}
	if !p.isFontValid() {
		p.Font = "norm"
	}

	var newPost *PublicPost = &PublicPost{}
	var coll *Collection
	var err error
	if accessToken != "" {
		newPost, err = app.db.CreateOwnedPost(p, accessToken, collAlias, app.cfg.App.Host)
	} else {
		//return ErrNotLoggedIn
		// TODO: verify user is logged in
		var collID int64
		if collAlias != "" {
			coll, err = app.db.GetCollection(collAlias)
			if err != nil {
				return err
			}
			coll.hostName = app.cfg.App.Host
			if coll.OwnerID != u.ID {
				return ErrForbiddenCollection
			}
			collID = coll.ID
		}
		// TODO: return PublicPost from createPost
		newPost.Post, err = app.db.CreatePost(userID, collID, p)
	}
	if err != nil {
		return err
	}
	if coll != nil {
		coll.ForPublic()
		newPost.Collection = &CollectionObj{Collection: *coll}
	}

	newPost.extractData()
	newPost.OwnerName = username

	// Write success now
	response := impart.WriteSuccess(w, newPost, http.StatusCreated)

	if newPost.Collection != nil && !app.cfg.App.Private && app.cfg.App.Federation && !newPost.Created.After(time.Now()) {
		go federatePost(app, newPost, newPost.Collection.ID, false)
	}

	return response
}

func existingPost(app *App, w http.ResponseWriter, r *http.Request) error {
	reqJSON := IsJSON(r.Header.Get("Content-Type"))
	vars := mux.Vars(r)
	postID := vars["post"]

	p := AuthenticatedPost{ID: postID}
	var err error

	if reqJSON {
		// Decode JSON request
		decoder := json.NewDecoder(r.Body)
		err = decoder.Decode(&p)
		if err != nil {
			log.Error("Couldn't parse post update JSON request: %v\n", err)
			return ErrBadJSON
		}
	} else {
		err = r.ParseForm()
		if err != nil {
			log.Error("Couldn't parse post update form request: %v\n", err)
			return ErrBadFormData
		}

		// Can't decode to a nil SubmittedPost property, so create instance now
		p.SubmittedPost = &SubmittedPost{}
		err = app.formDecoder.Decode(&p, r.PostForm)
		if err != nil {
			log.Error("Couldn't decode post update form request: %v\n", err)
			return ErrBadFormData
		}
	}

	if p.Web {
		p.IsRTL.Valid = true
	}

	if p.SubmittedPost == nil {
		return ErrPostNoUpdatableVals
	}

	// Ensure an access token was given
	accessToken := r.Header.Get("Authorization")
	// Get user's cookie session if there's no token
	var u *User
	//var username string
	if accessToken == "" {
		u = getUserSession(app, r)
		if u != nil {
			//username = u.Username
		}
	}
	if u == nil && accessToken == "" {
		return ErrNoAccessToken
	}

	// Get user ID from current session or given access token, if one was given.
	var userID int64
	if u != nil {
		userID = u.ID
	} else if accessToken != "" {
		userID, err = AuthenticateUser(app.db, accessToken)
		if err != nil {
			return err
		}
	}

	// Modify post struct
	p.ID = postID

	err = app.db.UpdateOwnedPost(&p, userID)
	if err != nil {
		if reqJSON {
			return err
		}

		if err, ok := err.(impart.HTTPError); ok {
			addSessionFlash(app, w, r, err.Message, nil)
		} else {
			addSessionFlash(app, w, r, err.Error(), nil)
		}
	}

	var pRes *PublicPost
	pRes, err = app.db.GetPost(p.ID, 0)
	if reqJSON {
		if err != nil {
			return err
		}
		pRes.extractData()
	}

	if pRes.CollectionID.Valid {
		coll, err := app.db.GetCollectionBy("id = ?", pRes.CollectionID.Int64)
		if err == nil && !app.cfg.App.Private && app.cfg.App.Federation {
			coll.hostName = app.cfg.App.Host
			pRes.Collection = &CollectionObj{Collection: *coll}
			go federatePost(app, pRes, pRes.Collection.ID, true)
		}
	}

	// Write success now
	if reqJSON {
		return impart.WriteSuccess(w, pRes, http.StatusOK)
	}

	addSessionFlash(app, w, r, "Changes saved.", nil)
	collectionAlias := vars["alias"]
	redirect := "/" + postID + "/meta"
	if collectionAlias != "" {
		collPre := "/" + collectionAlias
		if app.cfg.App.SingleUser {
			collPre = ""
		}
		redirect = collPre + "/" + pRes.Slug.String + "/edit/meta"
	} else {
		if app.cfg.App.SingleUser {
			redirect = "/d" + redirect
		}
	}
	w.Header().Set("Location", redirect)
	w.WriteHeader(http.StatusFound)

	return nil
}

func deletePost(app *App, w http.ResponseWriter, r *http.Request) error {
	vars := mux.Vars(r)
	friendlyID := vars["post"]
	editToken := r.FormValue("token")

	var ownerID int64
	var u *User
	accessToken := r.Header.Get("Authorization")
	if accessToken == "" && editToken == "" {
		u = getUserSession(app, r)
		if u == nil {
			return ErrNoAccessToken
		}
	}

	var res sql.Result
	var t *sql.Tx
	var err error
	var collID sql.NullInt64
	var coll *Collection
	var pp *PublicPost
	if editToken != "" {
		// TODO: SELECT owner_id, as well, and return appropriate error if NULL instead of running two queries
		var dummy int64
		err = app.db.QueryRow("SELECT 1 FROM posts WHERE id = ?", friendlyID).Scan(&dummy)
		switch {
		case err == sql.ErrNoRows:
			return impart.HTTPError{http.StatusNotFound, "Post not found."}
		}
		err = app.db.QueryRow("SELECT 1 FROM posts WHERE id = ? AND owner_id IS NULL", friendlyID).Scan(&dummy)
		switch {
		case err == sql.ErrNoRows:
			// Post already has an owner. This could provide a bad experience
			// for the user, but it's more important to ensure data isn't lost
			// unexpectedly. So prevent deletion via token.
			return impart.HTTPError{http.StatusConflict, "This post belongs to some user (hopefully yours). Please log in and delete it from that user's account."}
		}
		res, err = app.db.Exec("DELETE FROM posts WHERE id = ? AND modify_token = ? AND owner_id IS NULL", friendlyID, editToken)
	} else if accessToken != "" || u != nil {
		// Caller provided some way to authenticate; assume caller expects the
		// post to be deleted based on a specific post owner, thus we should
		// return corresponding errors.
		if accessToken != "" {
			ownerID = app.db.GetUserID(accessToken)
			if ownerID == -1 {
				return ErrBadAccessToken
			}
		} else {
			ownerID = u.ID
		}

		// TODO: don't make two queries
		var realOwnerID sql.NullInt64
		err = app.db.QueryRow("SELECT collection_id, owner_id FROM posts WHERE id = ?", friendlyID).Scan(&collID, &realOwnerID)
		if err != nil {
			return err
		}
		if !collID.Valid {
			// There's no collection; simply delete the post
			res, err = app.db.Exec("DELETE FROM posts WHERE id = ? AND owner_id = ?", friendlyID, ownerID)
		} else {
			// Post belongs to a collection; do any additional clean up
			coll, err = app.db.GetCollectionBy("id = ?", collID.Int64)
			if err != nil {
				log.Error("Unable to get collection: %v", err)
				return err
			}
			if app.cfg.App.Federation {
				// First fetch full post for federation
				pp, err = app.db.GetOwnedPost(friendlyID, ownerID)
				if err != nil {
					log.Error("Unable to get owned post: %v", err)
					return err
				}
				collObj := &CollectionObj{Collection: *coll}
				pp.Collection = collObj
			}

			t, err = app.db.Begin()
			if err != nil {
				log.Error("No begin: %v", err)
				return err
			}
			res, err = t.Exec("DELETE FROM posts WHERE id = ? AND owner_id = ?", friendlyID, ownerID)
		}
	} else {
		return impart.HTTPError{http.StatusBadRequest, "No authenticated user or post token given."}
	}
	if err != nil {
		return err
	}

	affected, err := res.RowsAffected()
	if err != nil {
		if t != nil {
			t.Rollback()
			log.Error("Rows affected err! Rolling back")
		}
		return err
	} else if affected == 0 {
		if t != nil {
			t.Rollback()
			log.Error("No rows affected! Rolling back")
		}
		return impart.HTTPError{http.StatusForbidden, "Post not found, or you're not the owner."}
	}
	if t != nil {
		t.Commit()
	}
	if coll != nil && !app.cfg.App.Private && app.cfg.App.Federation {
		go deleteFederatedPost(app, pp, collID.Int64)
	}

	return impart.HTTPError{Status: http.StatusNoContent}
}

// addPost associates a post with the authenticated user.
func addPost(app *App, w http.ResponseWriter, r *http.Request) error {
	var ownerID int64

	// Authenticate user
	at := r.Header.Get("Authorization")
	if at != "" {
		ownerID = app.db.GetUserID(at)
		if ownerID == -1 {
			return ErrBadAccessToken
		}
	} else {
		u := getUserSession(app, r)
		if u == nil {
			return ErrNotLoggedIn
		}
		ownerID = u.ID
	}

	// Parse claimed posts in format:
	// [{"id": "...", "token": "..."}]
	var claims *[]ClaimPostRequest
	decoder := json.NewDecoder(r.Body)
	err := decoder.Decode(&claims)
	if err != nil {
		return ErrBadJSONArray
	}

	vars := mux.Vars(r)
	collAlias := vars["alias"]

	// Update all given posts
	res, err := app.db.ClaimPosts(ownerID, collAlias, claims)
	if err != nil {
		return err
	}

	if !app.cfg.App.Private && app.cfg.App.Federation {
		for _, pRes := range *res {
			if pRes.Code != http.StatusOK {
				continue
			}
			if !pRes.Post.Created.After(time.Now()) {
				pRes.Post.Collection.hostName = app.cfg.App.Host
				go federatePost(app, pRes.Post, pRes.Post.Collection.ID, false)
			}
		}
	}
	return impart.WriteSuccess(w, res, http.StatusOK)
}

func dispersePost(app *App, w http.ResponseWriter, r *http.Request) error {
	var ownerID int64

	// Authenticate user
	at := r.Header.Get("Authorization")
	if at != "" {
		ownerID = app.db.GetUserID(at)
		if ownerID == -1 {
			return ErrBadAccessToken
		}
	} else {
		u := getUserSession(app, r)
		if u == nil {
			return ErrNotLoggedIn
		}
		ownerID = u.ID
	}

	// Parse posts in format:
	// ["..."]
	var postIDs []string
	decoder := json.NewDecoder(r.Body)
	err := decoder.Decode(&postIDs)
	if err != nil {
		return ErrBadJSONArray
	}

	// Update all given posts
	res, err := app.db.DispersePosts(ownerID, postIDs)
	if err != nil {
		return err
	}
	return impart.WriteSuccess(w, res, http.StatusOK)
}

type (
	PinPostResult struct {
		ID           string `json:"id,omitempty"`
		Code         int    `json:"code,omitempty"`
		ErrorMessage string `json:"error_msg,omitempty"`
	}
)

// pinPost pins a post to a blog
func pinPost(app *App, w http.ResponseWriter, r *http.Request) error {
	var userID int64

	// Authenticate user
	at := r.Header.Get("Authorization")
	if at != "" {
		userID = app.db.GetUserID(at)
		if userID == -1 {
			return ErrBadAccessToken
		}
	} else {
		u := getUserSession(app, r)
		if u == nil {
			return ErrNotLoggedIn
		}
		userID = u.ID
	}

	// Parse request
	var posts []struct {
		ID       string `json:"id"`
		Position int64  `json:"position"`
	}
	decoder := json.NewDecoder(r.Body)
	err := decoder.Decode(&posts)
	if err != nil {
		return ErrBadJSONArray
	}

	// Validate data
	vars := mux.Vars(r)
	collAlias := vars["alias"]

	coll, err := app.db.GetCollection(collAlias)
	if err != nil {
		return err
	}
	if coll.OwnerID != userID {
		return ErrForbiddenCollection
	}

	// Do (un)pinning
	isPinning := r.URL.Path[strings.LastIndex(r.URL.Path, "/"):] == "/pin"
	res := []PinPostResult{}
	for _, p := range posts {
		err = app.db.UpdatePostPinState(isPinning, p.ID, coll.ID, userID, p.Position)
		ppr := PinPostResult{ID: p.ID}
		if err != nil {
			ppr.Code = http.StatusInternalServerError
			// TODO: set error messsage
		} else {
			ppr.Code = http.StatusOK
		}
		res = append(res, ppr)
	}
	return impart.WriteSuccess(w, res, http.StatusOK)
}

func fetchPost(app *App, w http.ResponseWriter, r *http.Request) error {
	var collID int64
	var coll *Collection
	var err error
	vars := mux.Vars(r)
	if collAlias := vars["alias"]; collAlias != "" {
		// Fetch collection information, since an alias is provided
		coll, err = app.db.GetCollection(collAlias)
		if err != nil {
			return err
		}
		coll.hostName = app.cfg.App.Host
		_, err = apiCheckCollectionPermissions(app, r, coll)
		if err != nil {
			return err
		}
		collID = coll.ID
	}

	p, err := app.db.GetPost(vars["post"], collID)
	if err != nil {
		return err
	}

	p.extractData()

	accept := r.Header.Get("Accept")
	if strings.Contains(accept, "application/activity+json") {
		// Fetch information about the collection this belongs to
		if coll == nil && p.CollectionID.Valid {
			coll, err = app.db.GetCollectionByID(p.CollectionID.Int64)
			if err != nil {
				return err
			}
		}
		if coll == nil {
			// This is a draft post; 404 for now
			// TODO: return ActivityObject
			return impart.HTTPError{http.StatusNotFound, ""}
		}

		p.Collection = &CollectionObj{Collection: *coll}
		po := p.ActivityObject(app.cfg)
		po.Context = []interface{}{activitystreams.Namespace}
		return impart.RenderActivityJSON(w, po, http.StatusOK)
	}

	return impart.WriteSuccess(w, p, http.StatusOK)
}

func fetchPostProperty(app *App, w http.ResponseWriter, r *http.Request) error {
	vars := mux.Vars(r)
	p, err := app.db.GetPostProperty(vars["post"], 0, vars["property"])
	if err != nil {
		return err
	}

	return impart.WriteSuccess(w, p, http.StatusOK)
}

func (p *Post) processPost() PublicPost {
	res := &PublicPost{Post: p, Views: 0}
	res.Views = p.ViewCount
	// TODO: move to own function
	loc := monday.FuzzyLocale(p.Language.String)
	res.DisplayDate = monday.Format(p.Created, monday.LongFormatsByLocale[loc], loc)

	return *res
}

func (p *PublicPost) CanonicalURL() string {
	if p.Collection == nil || p.Collection.Alias == "" {
		return p.Collection.hostName + "/" + p.ID
	}
	return p.Collection.CanonicalURL() + p.Slug.String
}

func (p *PublicPost) ActivityObject(cfg *config.Config) *activitystreams.Object {
	o := activitystreams.NewArticleObject()
	o.ID = p.Collection.FederatedAPIBase() + "api/posts/" + p.ID
	o.Published = p.Created
	o.URL = p.CanonicalURL()
	o.AttributedTo = p.Collection.FederatedAccount()
	o.CC = []string{
		p.Collection.FederatedAccount() + "/followers",
	}
	o.Name = p.DisplayTitle()
	if p.HTMLContent == template.HTML("") {
		p.formatContent(cfg, false)
	}
	o.Content = string(p.HTMLContent)
	if p.Language.Valid {
		o.ContentMap = map[string]string{
			p.Language.String: string(p.HTMLContent),
		}
	}
	if len(p.Tags) == 0 {
		o.Tag = []activitystreams.Tag{}
	} else {
		var tagBaseURL string
		if isSingleUser {
			tagBaseURL = p.Collection.CanonicalURL() + "tag:"
		} else {
			if cfg.App.Chorus {
				tagBaseURL = fmt.Sprintf("%s/read/t/", p.Collection.hostName)
			} else {
				tagBaseURL = fmt.Sprintf("%s/%s/tag:", p.Collection.hostName, p.Collection.Alias)
			}
		}
		for _, t := range p.Tags {
			o.Tag = append(o.Tag, activitystreams.Tag{
				Type: activitystreams.TagHashtag,
				HRef: tagBaseURL + t,
				Name: "#" + t,
			})
		}
	}
	return o
}

// TODO: merge this into getSlugFromPost or phase it out
func getSlug(title, lang string) string {
	return getSlugFromPost("", title, lang)
}

func getSlugFromPost(title, body, lang string) string {
	if title == "" {
		title = postTitle(body, body)
	}
	title = parse.PostLede(title, false)
	// Truncate lede if needed
	title, _ = parse.TruncToWord(title, 80)
	var s string
	if lang != "" && len(lang) == 2 {
		s = slug.MakeLang(title, lang)
	} else {
		s = slug.Make(title)
	}

	// Transliteration may cause the slug to expand past the limit, so truncate again
	s, _ = parse.TruncToWord(s, 80)
	return strings.TrimFunc(s, func(r rune) bool {
		// TruncToWord doesn't respect words in a slug, since spaces are replaced
		// with hyphens. So remove any trailing hyphens.
		return r == '-'
	})
}

// isFontValid returns whether or not the submitted post's appearance is valid.
func (p *SubmittedPost) isFontValid() bool {
	validFonts := map[string]bool{
		"norm": true,
		"sans": true,
		"mono": true,
		"wrap": true,
		"code": true,
	}

	_, valid := validFonts[p.Font]
	return valid
}

func getRawPost(app *App, friendlyID string) *RawPost {
	var content, font, title string
	var isRTL sql.NullBool
	var lang sql.NullString
	var ownerID sql.NullInt64
	var created time.Time

	err := app.db.QueryRow("SELECT title, content, text_appearance, language, rtl, created, owner_id FROM posts WHERE id = ?", friendlyID).Scan(&title, &content, &font, &lang, &isRTL, &created, &ownerID)
	switch {
	case err == sql.ErrNoRows:
		return &RawPost{Content: "", Found: false, Gone: false}
	case err != nil:
		return &RawPost{Content: "", Found: true, Gone: false}
	}

	return &RawPost{Title: title, Content: content, Font: font, Created: created, IsRTL: isRTL, Language: lang, OwnerID: ownerID.Int64, Found: true, Gone: content == ""}

}

// TODO; return a Post!
func getRawCollectionPost(app *App, slug, collAlias string) *RawPost {
	var id, title, content, font string
	var isRTL sql.NullBool
	var lang sql.NullString
	var created time.Time
	var ownerID null.Int
	var views int64
	var err error

	if app.cfg.App.SingleUser {
		err = app.db.QueryRow("SELECT id, title, content, text_appearance, language, rtl, view_count, created, owner_id FROM posts WHERE slug = ? AND collection_id = 1", slug).Scan(&id, &title, &content, &font, &lang, &isRTL, &views, &created, &ownerID)
	} else {
		err = app.db.QueryRow("SELECT id, title, content, text_appearance, language, rtl, view_count, created, owner_id FROM posts WHERE slug = ? AND collection_id = (SELECT id FROM collections WHERE alias = ?)", slug, collAlias).Scan(&id, &title, &content, &font, &lang, &isRTL, &views, &created, &ownerID)
	}
	switch {
	case err == sql.ErrNoRows:
		return &RawPost{Content: "", Found: false, Gone: false}
	case err != nil:
		return &RawPost{Content: "", Found: true, Gone: false}
	}

	return &RawPost{
		Id:       id,
		Slug:     slug,
		Title:    title,
		Content:  content,
		Font:     font,
		Created:  created,
		IsRTL:    isRTL,
		Language: lang,
		OwnerID:  ownerID.Int64,
		Found:    true,
		Gone:     content == "",
		Views:    views,
	}
}

func isRaw(r *http.Request) bool {
	vars := mux.Vars(r)
	slug := vars["slug"]

	// NOTE: until this is done better, be sure to keep this in parity with
	// isRaw in viewCollectionPost() and handleViewPost()
	isJSON := strings.HasSuffix(slug, ".json")
	isXML := strings.HasSuffix(slug, ".xml")
	isMarkdown := strings.HasSuffix(slug, ".md")
	return strings.HasSuffix(slug, ".txt") || isJSON || isXML || isMarkdown
}

func viewCollectionPost(app *App, w http.ResponseWriter, r *http.Request) error {
	vars := mux.Vars(r)
	slug := vars["slug"]

	// NOTE: until this is done better, be sure to keep this in parity with
	// isRaw() and handleViewPost()
	isJSON := strings.HasSuffix(slug, ".json")
	isXML := strings.HasSuffix(slug, ".xml")
	isMarkdown := strings.HasSuffix(slug, ".md")
	isRaw := strings.HasSuffix(slug, ".txt") || isJSON || isXML || isMarkdown

	cr := &collectionReq{}
	err := processCollectionRequest(cr, vars, w, r)
	if err != nil {
		return err
	}

	// Check for hellbanned users
	u, err := checkUserForCollection(app, cr, r, true)
	if err != nil {
		return err
	}

	// Normalize the URL, redirecting user to consistent post URL
	if slug != strings.ToLower(slug) {
		loc := fmt.Sprintf("/%s", strings.ToLower(slug))
		if !app.cfg.App.SingleUser {
			loc = "/" + cr.alias + loc
		}
		return impart.HTTPError{http.StatusMovedPermanently, loc}
	}

	// Display collection if this is a collection
	var c *Collection
	if app.cfg.App.SingleUser {
		c, err = app.db.GetCollectionByID(1)
	} else {
		c, err = app.db.GetCollection(cr.alias)
	}
	if err != nil {
		if err, ok := err.(impart.HTTPError); ok {
			if err.Status == http.StatusNotFound {
				// Redirect if necessary
				newAlias := app.db.GetCollectionRedirect(cr.alias)
				if newAlias != "" {
					return impart.HTTPError{http.StatusFound, "/" + newAlias + "/" + slug}
				}
			}
		}
		return err
	}
	c.hostName = app.cfg.App.Host

	// Check collection permissions
	if c.IsPrivate() && (u == nil || u.ID != c.OwnerID) {
		return ErrPostNotFound
	}
	if c.IsProtected() && ((u == nil || u.ID != c.OwnerID) && !isAuthorizedForCollection(app, c.Alias, r)) {
		return impart.HTTPError{http.StatusFound, c.CanonicalURL() + "/?g=" + slug}
	}

	cr.isCollOwner = u != nil && c.OwnerID == u.ID

	if isRaw {
		slug = strings.Split(slug, ".")[0]
	}

	// Fetch extra data about the Collection
	// TODO: refactor out this logic, shared in collection.go:fetchCollection()
	coll := &CollectionObj{Collection: *c}
	owner, err := app.db.GetUserByID(coll.OwnerID)
	if err != nil {
		// Log the error and just continue
		log.Error("Error getting user for collection: %v", err)
	} else {
		coll.Owner = owner
	}

	postFound := true
	p, err := app.db.GetPost(slug, coll.ID)
	if err != nil {
		if err == ErrCollectionPageNotFound {
			postFound = false

			if slug == "feed" {
				// User tried to access blog feed without a trailing slash, and
				// there's no post with a slug "feed"
				return impart.HTTPError{http.StatusFound, c.CanonicalURL() + "/feed/"}
			}

			po := &Post{
				Slug:     null.NewString(slug, true),
				Font:     "norm",
				Language: zero.NewString("en", true),
				RTL:      zero.NewBool(false, true),
				Content: `<p class="msg">This page is missing.</p>

Are you sure it was ever here?`,
			}
			pp := po.processPost()
			p = &pp
		} else {
			return err
		}
	}
	p.IsOwner = owner != nil && p.OwnerID.Valid && owner.ID == p.OwnerID.Int64
	p.Collection = coll
	p.IsTopLevel = app.cfg.App.SingleUser

	// Check if post has been unpublished
	if p.Content == "" && p.Title.String == "" {
		return impart.HTTPError{http.StatusGone, "Post was unpublished."}
	}

	// Serve collection post
	if isRaw {
		contentType := "text/plain"
		if isJSON {
			contentType = "application/json"
		} else if isXML {
			contentType = "application/xml"
		} else if isMarkdown {
			contentType = "text/markdown"
		}
		w.Header().Set("Content-Type", fmt.Sprintf("%s; charset=utf-8", contentType))
		if !postFound {
			w.WriteHeader(http.StatusNotFound)
			fmt.Fprintf(w, "Post not found.")
			// TODO: return error instead, so status is correctly reflected in logs
			return nil
		}
		if isMarkdown && p.Title.String != "" {
			fmt.Fprintf(w, "# %s\n\n", p.Title.String)
		}
		fmt.Fprint(w, p.Content)
	} else if strings.Contains(r.Header.Get("Accept"), "application/activity+json") {
		if !postFound {
			return ErrCollectionPageNotFound
		}
		p.extractData()
		ap := p.ActivityObject(app.cfg)
		ap.Context = []interface{}{activitystreams.Namespace}
		return impart.RenderActivityJSON(w, ap, http.StatusOK)
	} else {
		p.extractData()
		p.Content = strings.Replace(p.Content, "<!--more-->", "", 1)
		// TODO: move this to function
		p.formatContent(app.cfg, cr.isCollOwner)
		tp := struct {
			*PublicPost
			page.StaticPage
			IsOwner        bool
			IsPinned       bool
			IsCustomDomain bool
			PinnedPosts    *[]PublicPost
<<<<<<< HEAD
			IsAdmin        bool
			CanInvite      bool
=======
			IsFound        bool
>>>>>>> ef4a5b20
		}{
			PublicPost:     p,
			StaticPage:     pageForReq(app, r),
			IsOwner:        cr.isCollOwner,
			IsCustomDomain: cr.isCustomDomain,
			IsFound:        postFound,
		}
		tp.IsAdmin = u != nil && u.IsAdmin()
		tp.CanInvite = canUserInvite(app.cfg, tp.IsAdmin)
		tp.PinnedPosts, _ = app.db.GetPinnedPosts(coll)
		tp.IsPinned = len(*tp.PinnedPosts) > 0 && PostsContains(tp.PinnedPosts, p)

<<<<<<< HEAD
		postTmpl := "collection-post"
		if app.cfg.App.Chorus {
			postTmpl = "chorus-collection-post"
		}
		if err := templates[postTmpl].ExecuteTemplate(w, "post", tp); err != nil {
=======
		if !postFound {
			w.WriteHeader(http.StatusNotFound)
		}
		if err := templates["collection-post"].ExecuteTemplate(w, "post", tp); err != nil {
>>>>>>> ef4a5b20
			log.Error("Error in collection-post template: %v", err)
		}
	}

	go func() {
		if p.OwnerID.Valid {
			// Post is owned by someone. Don't update stats if owner is viewing the post.
			if u != nil && p.OwnerID.Int64 == u.ID {
				return
			}
		}
		// Update stats for non-raw post views
		if !isRaw && r.Method != "HEAD" && !bots.IsBot(r.UserAgent()) {
			_, err := app.db.Exec("UPDATE posts SET view_count = view_count + 1 WHERE slug = ? AND collection_id = ?", slug, coll.ID)
			if err != nil {
				log.Error("Unable to update posts count: %v", err)
			}
		}
	}()

	return nil
}

// TODO: move this to utils after making it more generic
func PostsContains(sl *[]PublicPost, s *PublicPost) bool {
	for _, e := range *sl {
		if e.ID == s.ID {
			return true
		}
	}
	return false
}

func (p *Post) extractData() {
	p.Tags = tags.Extract(p.Content)
	p.extractImages()
}

func (rp *RawPost) UserFacingCreated() string {
	return rp.Created.Format(postMetaDateFormat)
}

func (rp *RawPost) Created8601() string {
	return rp.Created.Format("2006-01-02T15:04:05Z")
}

var imageURLRegex = regexp.MustCompile(`(?i)^https?:\/\/[^ ]*\.(gif|png|jpg|jpeg|image)$`)

func (p *Post) extractImages() {
	matches := extract.ExtractUrls(p.Content)
	urls := map[string]bool{}
	for i := range matches {
		u := matches[i].Text
		if !imageURLRegex.MatchString(u) {
			continue
		}
		urls[u] = true
	}

	resURLs := make([]string, 0)
	for k := range urls {
		resURLs = append(resURLs, k)
	}
	p.Images = resURLs
}<|MERGE_RESOLUTION|>--- conflicted
+++ resolved
@@ -1377,12 +1377,9 @@
 			IsPinned       bool
 			IsCustomDomain bool
 			PinnedPosts    *[]PublicPost
-<<<<<<< HEAD
+			IsFound        bool
 			IsAdmin        bool
 			CanInvite      bool
-=======
-			IsFound        bool
->>>>>>> ef4a5b20
 		}{
 			PublicPost:     p,
 			StaticPage:     pageForReq(app, r),
@@ -1395,18 +1392,14 @@
 		tp.PinnedPosts, _ = app.db.GetPinnedPosts(coll)
 		tp.IsPinned = len(*tp.PinnedPosts) > 0 && PostsContains(tp.PinnedPosts, p)
 
-<<<<<<< HEAD
+		if !postFound {
+			w.WriteHeader(http.StatusNotFound)
+		}
 		postTmpl := "collection-post"
 		if app.cfg.App.Chorus {
 			postTmpl = "chorus-collection-post"
 		}
 		if err := templates[postTmpl].ExecuteTemplate(w, "post", tp); err != nil {
-=======
-		if !postFound {
-			w.WriteHeader(http.StatusNotFound)
-		}
-		if err := templates["collection-post"].ExecuteTemplate(w, "post", tp); err != nil {
->>>>>>> ef4a5b20
 			log.Error("Error in collection-post template: %v", err)
 		}
 	}
