/*
 * Copyright © 2018 A Bunch Tell LLC.
 *
 * This file is part of WriteFreely.
 *
 * WriteFreely is free software: you can redistribute it and/or modify
 * it under the terms of the GNU Affero General Public License, included
 * in the LICENSE file in this source code package.
 */

package writefreely

import (
	"context"
	"database/sql"
	"fmt"
	wf_db "github.com/writeas/writefreely/db"
	"net/http"
	"strings"
	"time"

	"github.com/guregu/null"
	"github.com/guregu/null/zero"
	uuid "github.com/nu7hatch/gouuid"
	"github.com/writeas/impart"
	"github.com/writeas/nerds/store"
	"github.com/writeas/web-core/activitypub"
	"github.com/writeas/web-core/auth"
	"github.com/writeas/web-core/data"
	"github.com/writeas/web-core/id"
	"github.com/writeas/web-core/log"
	"github.com/writeas/web-core/query"
	"github.com/writeas/writefreely/author"
	"github.com/writeas/writefreely/config"
	"github.com/writeas/writefreely/key"
)

const (
	mySQLErrDuplicateKey = 1062

	driverMySQL  = "mysql"
	driverSQLite = "sqlite3"
)

var (
	SQLiteEnabled bool
)

type writestore interface {
	CreateUser(*config.Config, *User, string) error
	UpdateUserEmail(keys *key.Keychain, userID int64, email string) error
	UpdateEncryptedUserEmail(int64, []byte) error
	GetUserByID(int64) (*User, error)
	GetUserForAuth(string) (*User, error)
	GetUserForAuthByID(int64) (*User, error)
	GetUserNameFromToken(string) (string, error)
	GetUserDataFromToken(string) (int64, string, error)
	GetAPIUser(header string) (*User, error)
	GetUserID(accessToken string) int64
	GetUserIDPrivilege(accessToken string) (userID int64, sudo bool)
	DeleteToken(accessToken []byte) error
	FetchLastAccessToken(userID int64) string
	GetAccessToken(userID int64) (string, error)
	GetTemporaryAccessToken(userID int64, validSecs int) (string, error)
	GetTemporaryOneTimeAccessToken(userID int64, validSecs int, oneTime bool) (string, error)
	DeleteAccount(userID int64) (l *string, err error)
	ChangeSettings(app *App, u *User, s *userSettings) error
	ChangePassphrase(userID int64, sudo bool, curPass string, hashedPass []byte) error

	GetCollections(u *User, hostName string) (*[]Collection, error)
	GetPublishableCollections(u *User, hostName string) (*[]Collection, error)
	GetMeStats(u *User) userMeStats
	GetTotalCollections() (int64, error)
	GetTotalPosts() (int64, error)
	GetTopPosts(u *User, alias string) (*[]PublicPost, error)
	GetAnonymousPosts(u *User) (*[]PublicPost, error)
	GetUserPosts(u *User) (*[]PublicPost, error)

	CreateOwnedPost(post *SubmittedPost, accessToken, collAlias, hostName string) (*PublicPost, error)
	CreatePost(userID, collID int64, post *SubmittedPost) (*Post, error)
	UpdateOwnedPost(post *AuthenticatedPost, userID int64) error
	GetEditablePost(id, editToken string) (*PublicPost, error)
	PostIDExists(id string) bool
	GetPost(id string, collectionID int64) (*PublicPost, error)
	GetOwnedPost(id string, ownerID int64) (*PublicPost, error)
	GetPostProperty(id string, collectionID int64, property string) (interface{}, error)

	CreateCollectionFromToken(*config.Config, string, string, string) (*Collection, error)
	CreateCollection(*config.Config, string, string, int64) (*Collection, error)
	GetCollectionBy(condition string, value interface{}) (*Collection, error)
	GetCollection(alias string) (*Collection, error)
	GetCollectionForPad(alias string) (*Collection, error)
	GetCollectionByID(id int64) (*Collection, error)
	UpdateCollection(c *SubmittedCollection, alias string) error
	DeleteCollection(alias string, userID int64) error

	UpdatePostPinState(pinned bool, postID string, collID, ownerID, pos int64) error
	GetLastPinnedPostPos(collID int64) int64
	GetPinnedPosts(coll *CollectionObj, includeFuture bool) (*[]PublicPost, error)
	RemoveCollectionRedirect(t *sql.Tx, alias string) error
	GetCollectionRedirect(alias string) (new string)
	IsCollectionAttributeOn(id int64, attr string) bool
	CollectionHasAttribute(id int64, attr string) bool

	CanCollect(cpr *ClaimPostRequest, userID int64) bool
	AttemptClaim(p *ClaimPostRequest, query string, params []interface{}, slugIdx int) (sql.Result, error)
	DispersePosts(userID int64, postIDs []string) (*[]ClaimPostResult, error)
	ClaimPosts(cfg *config.Config, userID int64, collAlias string, posts *[]ClaimPostRequest) (*[]ClaimPostResult, error)

	GetPostsCount(c *CollectionObj, includeFuture bool)
	GetPosts(cfg *config.Config, c *Collection, page int, includeFuture, forceRecentFirst, includePinned bool) (*[]PublicPost, error)
	GetPostsTagged(cfg *config.Config, c *Collection, tag string, page int, includeFuture bool) (*[]PublicPost, error)

	GetAPFollowers(c *Collection) (*[]RemoteUser, error)
	GetAPActorKeys(collectionID int64) ([]byte, []byte)
	CreateUserInvite(id string, userID int64, maxUses int, expires *time.Time) error
	GetUserInvites(userID int64) (*[]Invite, error)
	GetUserInvite(id string) (*Invite, error)
	GetUsersInvitedCount(id string) int64
	CreateInvitedUser(inviteID string, userID int64) error

	GetDynamicContent(id string) (*instanceContent, error)
	UpdateDynamicContent(id, title, content, contentType string) error
	GetAllUsers(page uint) (*[]User, error)
	GetAllUsersCount() int64
	GetUserLastPostTime(id int64) (*time.Time, error)
	GetCollectionLastPostTime(id int64) (*time.Time, error)

	GetIDForRemoteUser(context.Context, string, string, string) (int64, error)
	RecordRemoteUserID(context.Context, int64, string, string, string, string) error
	ValidateOAuthState(context.Context, string) (string, string, error)
	GenerateOAuthState(context.Context, string, string) (string, error)

	DatabaseInitialized() bool
}

type datastore struct {
	*sql.DB
	driverName string
}

var _ writestore = &datastore{}

func (db *datastore) now() string {
	if db.driverName == driverSQLite {
		return "strftime('%Y-%m-%d %H:%M:%S','now')"
	}
	return "NOW()"
}

func (db *datastore) clip(field string, l int) string {
	if db.driverName == driverSQLite {
		return fmt.Sprintf("SUBSTR(%s, 0, %d)", field, l)
	}
	return fmt.Sprintf("LEFT(%s, %d)", field, l)
}

func (db *datastore) upsert(indexedCols ...string) string {
	if db.driverName == driverSQLite {
		// NOTE: SQLite UPSERT syntax only works in v3.24.0 (2018-06-04) or later
		// Leaving this for whenever we can upgrade and include it in our binary
		cc := strings.Join(indexedCols, ", ")
		return "ON CONFLICT(" + cc + ") DO UPDATE SET"
	}
	return "ON DUPLICATE KEY UPDATE"
}

func (db *datastore) dateSub(l int, unit string) string {
	if db.driverName == driverSQLite {
		return fmt.Sprintf("DATETIME('now', '-%d %s')", l, unit)
	}
	return fmt.Sprintf("DATE_SUB(NOW(), INTERVAL %d %s)", l, unit)
}

func (db *datastore) CreateUser(cfg *config.Config, u *User, collectionTitle string) error {
	if db.PostIDExists(u.Username) {
		return impart.HTTPError{http.StatusConflict, "Invalid collection name."}
	}

	// New users get a `users` and `collections` row.
	t, err := db.Begin()
	if err != nil {
		return err
	}

	// 1. Add to `users` table
	// NOTE: Assumes User's Password is already hashed!
	res, err := t.Exec("INSERT INTO users (username, password, email) VALUES (?, ?, ?)", u.Username, u.HashedPass, u.Email)
	if err != nil {
		t.Rollback()
		if db.isDuplicateKeyErr(err) {
			return impart.HTTPError{http.StatusConflict, "Username is already taken."}
		}

		log.Error("Rolling back users INSERT: %v\n", err)
		return err
	}
	u.ID, err = res.LastInsertId()
	if err != nil {
		t.Rollback()
		log.Error("Rolling back after LastInsertId: %v\n", err)
		return err
	}

	// 2. Create user's Collection
	if collectionTitle == "" {
		collectionTitle = u.Username
	}
	res, err = t.Exec("INSERT INTO collections (alias, title, description, privacy, owner_id, view_count) VALUES (?, ?, ?, ?, ?, ?)", u.Username, collectionTitle, "", defaultVisibility(cfg), u.ID, 0)
	if err != nil {
		t.Rollback()
		if db.isDuplicateKeyErr(err) {
			return impart.HTTPError{http.StatusConflict, "Username is already taken."}
		}
		log.Error("Rolling back collections INSERT: %v\n", err)
		return err
	}

	db.RemoveCollectionRedirect(t, u.Username)

	err = t.Commit()
	if err != nil {
		t.Rollback()
		log.Error("Rolling back after Commit(): %v\n", err)
		return err
	}

	return nil
}

// FIXME: We're returning errors inconsistently in this file. Do we use Errorf
// for returned value, or impart?
func (db *datastore) UpdateUserEmail(keys *key.Keychain, userID int64, email string) error {
	encEmail, err := data.Encrypt(keys.EmailKey, email)
	if err != nil {
		return fmt.Errorf("Couldn't encrypt email %s: %s\n", email, err)
	}

	return db.UpdateEncryptedUserEmail(userID, encEmail)
}

func (db *datastore) UpdateEncryptedUserEmail(userID int64, encEmail []byte) error {
	_, err := db.Exec("UPDATE users SET email = ? WHERE id = ?", encEmail, userID)
	if err != nil {
		return fmt.Errorf("Unable to update user email: %s", err)
	}

	return nil
}

func (db *datastore) CreateCollectionFromToken(cfg *config.Config, alias, title, accessToken string) (*Collection, error) {
	userID := db.GetUserID(accessToken)
	if userID == -1 {
		return nil, ErrBadAccessToken
	}

	return db.CreateCollection(cfg, alias, title, userID)
}

func (db *datastore) GetUserCollectionCount(userID int64) (uint64, error) {
	var collCount uint64
	err := db.QueryRow("SELECT COUNT(*) FROM collections WHERE owner_id = ?", userID).Scan(&collCount)
	switch {
	case err == sql.ErrNoRows:
		return 0, impart.HTTPError{http.StatusInternalServerError, "Couldn't retrieve user from database."}
	case err != nil:
		log.Error("Couldn't get collections count for user %d: %v", userID, err)
		return 0, err
	}

	return collCount, nil
}

func (db *datastore) CreateCollection(cfg *config.Config, alias, title string, userID int64) (*Collection, error) {
	if db.PostIDExists(alias) {
		return nil, impart.HTTPError{http.StatusConflict, "Invalid collection name."}
	}

	// All good, so create new collection
	res, err := db.Exec("INSERT INTO collections (alias, title, description, privacy, owner_id, view_count) VALUES (?, ?, ?, ?, ?, ?)", alias, title, "", defaultVisibility(cfg), userID, 0)
	if err != nil {
		if db.isDuplicateKeyErr(err) {
			return nil, impart.HTTPError{http.StatusConflict, "Collection already exists."}
		}
		log.Error("Couldn't add to collections: %v\n", err)
		return nil, err
	}

	c := &Collection{
		Alias:       alias,
		Title:       title,
		OwnerID:     userID,
		PublicOwner: false,
		Public:      defaultVisibility(cfg) == CollPublic,
	}

	c.ID, err = res.LastInsertId()
	if err != nil {
		log.Error("Couldn't get collection LastInsertId: %v\n", err)
	}

	return c, nil
}

func (db *datastore) GetUserByID(id int64) (*User, error) {
	u := &User{ID: id}

	err := db.QueryRow("SELECT username, password, email, created, status FROM users WHERE id = ?", id).Scan(&u.Username, &u.HashedPass, &u.Email, &u.Created, &u.Status)
	switch {
	case err == sql.ErrNoRows:
		return nil, ErrUserNotFound
	case err != nil:
		log.Error("Couldn't SELECT user password: %v", err)
		return nil, err
	}

	return u, nil
}

// IsUserSuspended returns true if the user account associated with id is
// currently suspended.
func (db *datastore) IsUserSuspended(id int64) (bool, error) {
	u := &User{ID: id}

	err := db.QueryRow("SELECT status FROM users WHERE id = ?", id).Scan(&u.Status)
	switch {
	case err == sql.ErrNoRows:
		return false, fmt.Errorf("is user suspended: %v", ErrUserNotFound)
	case err != nil:
		log.Error("Couldn't SELECT user password: %v", err)
		return false, fmt.Errorf("is user suspended: %v", err)
	}

	return u.IsSilenced(), nil
}

// DoesUserNeedAuth returns true if the user hasn't provided any methods for
// authenticating with the account, such a passphrase or email address.
// Any errors are reported to admin and silently quashed, returning false as the
// result.
func (db *datastore) DoesUserNeedAuth(id int64) bool {
	var pass, email []byte

	// Find out if user has an email set first
	err := db.QueryRow("SELECT password, email FROM users WHERE id = ?", id).Scan(&pass, &email)
	switch {
	case err == sql.ErrNoRows:
		// ERROR. Don't give false positives on needing auth methods
		return false
	case err != nil:
		// ERROR. Don't give false positives on needing auth methods
		log.Error("Couldn't SELECT user %d from users: %v", id, err)
		return false
	}
	// User doesn't need auth if there's an email
	return len(email) == 0 && len(pass) == 0
}

func (db *datastore) IsUserPassSet(id int64) (bool, error) {
	var pass []byte
	err := db.QueryRow("SELECT password FROM users WHERE id = ?", id).Scan(&pass)
	switch {
	case err == sql.ErrNoRows:
		return false, nil
	case err != nil:
		log.Error("Couldn't SELECT user %d from users: %v", id, err)
		return false, err
	}

	return len(pass) > 0, nil
}

func (db *datastore) GetUserForAuth(username string) (*User, error) {
	u := &User{Username: username}

	err := db.QueryRow("SELECT id, password, email, created, status FROM users WHERE username = ?", username).Scan(&u.ID, &u.HashedPass, &u.Email, &u.Created, &u.Status)
	switch {
	case err == sql.ErrNoRows:
		// Check if they've entered the wrong, unnormalized username
		username = getSlug(username, "")
		if username != u.Username {
			err = db.QueryRow("SELECT id FROM users WHERE username = ? LIMIT 1", username).Scan(&u.ID)
			if err == nil {
				return db.GetUserForAuth(username)
			}
		}
		return nil, ErrUserNotFound
	case err != nil:
		log.Error("Couldn't SELECT user password: %v", err)
		return nil, err
	}

	return u, nil
}

func (db *datastore) GetUserForAuthByID(userID int64) (*User, error) {
	u := &User{ID: userID}

	err := db.QueryRow("SELECT id, password, email, created, status FROM users WHERE id = ?", u.ID).Scan(&u.ID, &u.HashedPass, &u.Email, &u.Created, &u.Status)
	switch {
	case err == sql.ErrNoRows:
		return nil, ErrUserNotFound
	case err != nil:
		log.Error("Couldn't SELECT userForAuthByID: %v", err)
		return nil, err
	}

	return u, nil
}

func (db *datastore) GetUserNameFromToken(accessToken string) (string, error) {
	t := auth.GetToken(accessToken)
	if len(t) == 0 {
		return "", ErrNoAccessToken
	}

	var oneTime bool
	var username string
	err := db.QueryRow("SELECT username, one_time FROM accesstokens LEFT JOIN users ON user_id = id WHERE token LIKE ? AND (expires IS NULL OR expires > "+db.now()+")", t).Scan(&username, &oneTime)
	switch {
	case err == sql.ErrNoRows:
		return "", ErrBadAccessToken
	case err != nil:
		return "", ErrInternalGeneral
	}

	// Delete token if it was one-time
	if oneTime {
		db.DeleteToken(t[:])
	}

	return username, nil
}

func (db *datastore) GetUserDataFromToken(accessToken string) (int64, string, error) {
	t := auth.GetToken(accessToken)
	if len(t) == 0 {
		return 0, "", ErrNoAccessToken
	}

	var userID int64
	var oneTime bool
	var username string
	err := db.QueryRow("SELECT user_id, username, one_time FROM accesstokens LEFT JOIN users ON user_id = id WHERE token LIKE ? AND (expires IS NULL OR expires > "+db.now()+")", t).Scan(&userID, &username, &oneTime)
	switch {
	case err == sql.ErrNoRows:
		return 0, "", ErrBadAccessToken
	case err != nil:
		return 0, "", ErrInternalGeneral
	}

	// Delete token if it was one-time
	if oneTime {
		db.DeleteToken(t[:])
	}

	return userID, username, nil
}

func (db *datastore) GetAPIUser(header string) (*User, error) {
	uID := db.GetUserID(header)
	if uID == -1 {
		return nil, fmt.Errorf(ErrUserNotFound.Error())
	}
	return db.GetUserByID(uID)
}

// GetUserID takes a hexadecimal accessToken, parses it into its binary
// representation, and gets any user ID associated with the token. If no user
// is associated, -1 is returned.
func (db *datastore) GetUserID(accessToken string) int64 {
	i, _ := db.GetUserIDPrivilege(accessToken)
	return i
}

func (db *datastore) GetUserIDPrivilege(accessToken string) (userID int64, sudo bool) {
	t := auth.GetToken(accessToken)
	if len(t) == 0 {
		return -1, false
	}

	var oneTime bool
	err := db.QueryRow("SELECT user_id, sudo, one_time FROM accesstokens WHERE token LIKE ? AND (expires IS NULL OR expires > "+db.now()+")", t).Scan(&userID, &sudo, &oneTime)
	switch {
	case err == sql.ErrNoRows:
		return -1, false
	case err != nil:
		return -1, false
	}

	// Delete token if it was one-time
	if oneTime {
		db.DeleteToken(t[:])
	}

	return
}

func (db *datastore) DeleteToken(accessToken []byte) error {
	res, err := db.Exec("DELETE FROM accesstokens WHERE token LIKE ?", accessToken)
	if err != nil {
		return err
	}
	rowsAffected, _ := res.RowsAffected()
	if rowsAffected == 0 {
		return impart.HTTPError{http.StatusNotFound, "Token is invalid or doesn't exist"}
	}
	return nil
}

// FetchLastAccessToken creates a new non-expiring, valid access token for the given
// userID.
func (db *datastore) FetchLastAccessToken(userID int64) string {
	var t []byte
	err := db.QueryRow("SELECT token FROM accesstokens WHERE user_id = ? AND (expires IS NULL OR expires > "+db.now()+") ORDER BY created DESC LIMIT 1", userID).Scan(&t)
	switch {
	case err == sql.ErrNoRows:
		return ""
	case err != nil:
		log.Error("Failed selecting from accesstoken: %v", err)
		return ""
	}

	u, err := uuid.Parse(t)
	if err != nil {
		return ""
	}
	return u.String()
}

// GetAccessToken creates a new non-expiring, valid access token for the given
// userID.
func (db *datastore) GetAccessToken(userID int64) (string, error) {
	return db.GetTemporaryOneTimeAccessToken(userID, 0, false)
}

// GetTemporaryAccessToken creates a new valid access token for the given
// userID that remains valid for the given time in seconds. If validSecs is 0,
// the access token doesn't automatically expire.
func (db *datastore) GetTemporaryAccessToken(userID int64, validSecs int) (string, error) {
	return db.GetTemporaryOneTimeAccessToken(userID, validSecs, false)
}

// GetTemporaryOneTimeAccessToken creates a new valid access token for the given
// userID that remains valid for the given time in seconds and can only be used
// once if oneTime is true. If validSecs is 0, the access token doesn't
// automatically expire.
func (db *datastore) GetTemporaryOneTimeAccessToken(userID int64, validSecs int, oneTime bool) (string, error) {
	u, err := uuid.NewV4()
	if err != nil {
		log.Error("Unable to generate token: %v", err)
		return "", err
	}

	// Insert UUID to `accesstokens`
	binTok := u[:]

	expirationVal := "NULL"
	if validSecs > 0 {
		expirationVal = fmt.Sprintf("DATE_ADD("+db.now()+", INTERVAL %d SECOND)", validSecs)
	}

	_, err = db.Exec("INSERT INTO accesstokens (token, user_id, one_time, expires) VALUES (?, ?, ?, "+expirationVal+")", string(binTok), userID, oneTime)
	if err != nil {
		log.Error("Couldn't INSERT accesstoken: %v", err)
		return "", err
	}

	return u.String(), nil
}

func (db *datastore) CreateOwnedPost(post *SubmittedPost, accessToken, collAlias, hostName string) (*PublicPost, error) {
	var userID, collID int64 = -1, -1
	var coll *Collection
	var err error
	if accessToken != "" {
		userID = db.GetUserID(accessToken)
		if userID == -1 {
			return nil, ErrBadAccessToken
		}
		if collAlias != "" {
			coll, err = db.GetCollection(collAlias)
			if err != nil {
				return nil, err
			}
			coll.hostName = hostName
			if coll.OwnerID != userID {
				return nil, ErrForbiddenCollection
			}
			collID = coll.ID
		}
	}

	rp := &PublicPost{}
	rp.Post, err = db.CreatePost(userID, collID, post)
	if err != nil {
		return rp, err
	}
	if coll != nil {
		coll.ForPublic()
		rp.Collection = &CollectionObj{Collection: *coll}
	}
	return rp, nil
}

func (db *datastore) CreatePost(userID, collID int64, post *SubmittedPost) (*Post, error) {
	idLen := postIDLen
	friendlyID := store.GenerateFriendlyRandomString(idLen)

	// Handle appearance / font face
	appearance := post.Font
	if !post.isFontValid() {
		appearance = "norm"
	}

	var err error
	ownerID := sql.NullInt64{
		Valid: false,
	}
	ownerCollID := sql.NullInt64{
		Valid: false,
	}
	slug := sql.NullString{"", false}

	// If an alias was supplied, we'll add this to the collection as well.
	if userID > 0 {
		ownerID.Int64 = userID
		ownerID.Valid = true
		if collID > 0 {
			ownerCollID.Int64 = collID
			ownerCollID.Valid = true
			var slugVal string
			if post.Title != nil && *post.Title != "" {
				slugVal = getSlug(*post.Title, post.Language.String)
				if slugVal == "" {
					slugVal = getSlug(*post.Content, post.Language.String)
				}
			} else {
				slugVal = getSlug(*post.Content, post.Language.String)
			}
			if slugVal == "" {
				slugVal = friendlyID
			}
			slug = sql.NullString{slugVal, true}
		}
	}

	created := time.Now()
	if db.driverName == driverSQLite {
		// SQLite stores datetimes in UTC, so convert time.Now() to it here
		created = created.UTC()
	}
	if post.Created != nil {
		created, err = time.Parse("2006-01-02T15:04:05Z", *post.Created)
		if err != nil {
			log.Error("Unable to parse Created time '%s': %v", *post.Created, err)
			created = time.Now()
			if db.driverName == driverSQLite {
				// SQLite stores datetimes in UTC, so convert time.Now() to it here
				created = created.UTC()
			}
		}
	}

	stmt, err := db.Prepare("INSERT INTO posts (id, slug, title, content, text_appearance, language, rtl, privacy, owner_id, collection_id, created, updated, view_count) VALUES (?, ?, ?, ?, ?, ?, ?, ?, ?, ?, ?, " + db.now() + ", ?)")
	if err != nil {
		return nil, err
	}
	defer stmt.Close()
	_, err = stmt.Exec(friendlyID, slug, post.Title, post.Content, appearance, post.Language, post.IsRTL, 0, ownerID, ownerCollID, created, 0)
	if err != nil {
		if db.isDuplicateKeyErr(err) {
			// Duplicate entry error; try a new slug
			// TODO: make this a little more robust
			slug = sql.NullString{id.GenSafeUniqueSlug(slug.String), true}
			_, err = stmt.Exec(friendlyID, slug, post.Title, post.Content, appearance, post.Language, post.IsRTL, 0, ownerID, ownerCollID, created, 0)
			if err != nil {
				return nil, handleFailedPostInsert(fmt.Errorf("Retried slug generation, still failed: %v", err))
			}
		} else {
			return nil, handleFailedPostInsert(err)
		}
	}

	// TODO: return Created field in proper format
	return &Post{
		ID:           friendlyID,
		Slug:         null.NewString(slug.String, slug.Valid),
		Font:         appearance,
		Language:     zero.NewString(post.Language.String, post.Language.Valid),
		RTL:          zero.NewBool(post.IsRTL.Bool, post.IsRTL.Valid),
		OwnerID:      null.NewInt(userID, true),
		CollectionID: null.NewInt(userID, true),
		Created:      created.Truncate(time.Second).UTC(),
		Updated:      time.Now().Truncate(time.Second).UTC(),
		Title:        zero.NewString(*(post.Title), true),
		Content:      *(post.Content),
	}, nil
}

// UpdateOwnedPost updates an existing post with only the given fields in the
// supplied AuthenticatedPost.
func (db *datastore) UpdateOwnedPost(post *AuthenticatedPost, userID int64) error {
	params := []interface{}{}
	var queryUpdates, sep, authCondition string
	if post.Slug != nil && *post.Slug != "" {
		queryUpdates += sep + "slug = ?"
		sep = ", "
		params = append(params, getSlug(*post.Slug, ""))
	}
	if post.Content != nil {
		queryUpdates += sep + "content = ?"
		sep = ", "
		params = append(params, post.Content)
	}
	if post.Title != nil {
		queryUpdates += sep + "title = ?"
		sep = ", "
		params = append(params, post.Title)
	}
	if post.Language.Valid {
		queryUpdates += sep + "language = ?"
		sep = ", "
		params = append(params, post.Language.String)
	}
	if post.IsRTL.Valid {
		queryUpdates += sep + "rtl = ?"
		sep = ", "
		params = append(params, post.IsRTL.Bool)
	}
	if post.Font != "" {
		queryUpdates += sep + "text_appearance = ?"
		sep = ", "
		params = append(params, post.Font)
	}
	if post.Created != nil {
		createTime, err := time.Parse(postMetaDateFormat, *post.Created)
		if err != nil {
			log.Error("Unable to parse Created date: %v", err)
			return fmt.Errorf("That's the incorrect format for Created date.")
		}
		queryUpdates += sep + "created = ?"
		sep = ", "
		params = append(params, createTime)
	}

	// WHERE parameters...
	// id = ?
	params = append(params, post.ID)
	// AND owner_id = ?
	authCondition = "(owner_id = ?)"
	params = append(params, userID)

	if queryUpdates == "" {
		return ErrPostNoUpdatableVals
	}

	queryUpdates += sep + "updated = " + db.now()

	res, err := db.Exec("UPDATE posts SET "+queryUpdates+" WHERE id = ? AND "+authCondition, params...)
	if err != nil {
		log.Error("Unable to update owned post: %v", err)
		return err
	}

	rowsAffected, _ := res.RowsAffected()
	if rowsAffected == 0 {
		// Show the correct error message if nothing was updated
		var dummy int
		err := db.QueryRow("SELECT 1 FROM posts WHERE id = ? AND "+authCondition, post.ID, params[len(params)-1]).Scan(&dummy)
		switch {
		case err == sql.ErrNoRows:
			return ErrUnauthorizedEditPost
		case err != nil:
			log.Error("Failed selecting from posts: %v", err)
		}
		return nil
	}

	return nil
}

func (db *datastore) GetCollectionBy(condition string, value interface{}) (*Collection, error) {
	c := &Collection{}

	// FIXME: change Collection to reflect database values. Add helper functions to get actual values
	var styleSheet, script, format zero.String
	row := db.QueryRow("SELECT id, alias, title, description, style_sheet, script, format, owner_id, privacy, view_count FROM collections WHERE "+condition, value)

	err := row.Scan(&c.ID, &c.Alias, &c.Title, &c.Description, &styleSheet, &script, &format, &c.OwnerID, &c.Visibility, &c.Views)
	switch {
	case err == sql.ErrNoRows:
		return nil, impart.HTTPError{http.StatusNotFound, "Collection doesn't exist."}
	case err != nil:
		log.Error("Failed selecting from collections: %v", err)
		return nil, err
	}
	c.StyleSheet = styleSheet.String
	c.Script = script.String
	c.Format = format.String
	c.Public = c.IsPublic()

	c.db = db

	return c, nil
}

func (db *datastore) GetCollection(alias string) (*Collection, error) {
	return db.GetCollectionBy("alias = ?", alias)
}

func (db *datastore) GetCollectionForPad(alias string) (*Collection, error) {
	c := &Collection{Alias: alias}

	row := db.QueryRow("SELECT id, alias, title, description, privacy FROM collections WHERE alias = ?", alias)

	err := row.Scan(&c.ID, &c.Alias, &c.Title, &c.Description, &c.Visibility)
	switch {
	case err == sql.ErrNoRows:
		return c, impart.HTTPError{http.StatusNotFound, "Collection doesn't exist."}
	case err != nil:
		log.Error("Failed selecting from collections: %v", err)
		return c, ErrInternalGeneral
	}
	c.Public = c.IsPublic()

	return c, nil
}

func (db *datastore) GetCollectionByID(id int64) (*Collection, error) {
	return db.GetCollectionBy("id = ?", id)
}

func (db *datastore) GetCollectionFromDomain(host string) (*Collection, error) {
	return db.GetCollectionBy("host = ?", host)
}

func (db *datastore) UpdateCollection(c *SubmittedCollection, alias string) error {
	q := query.NewUpdate().
		SetStringPtr(c.Title, "title").
		SetStringPtr(c.Description, "description").
		SetNullString(c.StyleSheet, "style_sheet").
		SetNullString(c.Script, "script")

	if c.Format != nil {
		cf := &CollectionFormat{Format: c.Format.String}
		if cf.Valid() {
			q.SetNullString(c.Format, "format")
		}
	}

	var updatePass bool
	if c.Visibility != nil && (collVisibility(*c.Visibility)&CollProtected == 0 || c.Pass != "") {
		q.SetIntPtr(c.Visibility, "privacy")
		if c.Pass != "" {
			updatePass = true
		}
	}

	// WHERE values
	q.Where("alias = ? AND owner_id = ?", alias, c.OwnerID)

	if q.Updates == "" {
		return ErrPostNoUpdatableVals
	}

	// Find any current domain
	var collID int64
	var rowsAffected int64
	var changed bool
	var res sql.Result
	err := db.QueryRow("SELECT id FROM collections WHERE alias = ?", alias).Scan(&collID)
	if err != nil {
		log.Error("Failed selecting from collections: %v. Some things won't work.", err)
	}

	// Update MathJax value
	if c.MathJax {
		if db.driverName == driverSQLite {
			_, err = db.Exec("INSERT OR REPLACE INTO collectionattributes (collection_id, attribute, value) VALUES (?, ?, ?)", collID, "render_mathjax", "1")
		} else {
			_, err = db.Exec("INSERT INTO collectionattributes (collection_id, attribute, value) VALUES (?, ?, ?) "+db.upsert("collection_id", "attribute")+" value = ?", collID, "render_mathjax", "1", "1")
		}
		if err != nil {
			log.Error("Unable to insert render_mathjax value: %v", err)
			return err
		}
	} else {
		_, err = db.Exec("DELETE FROM collectionattributes WHERE collection_id = ? AND attribute = ?", collID, "render_mathjax")
		if err != nil {
			log.Error("Unable to delete render_mathjax value: %v", err)
			return err
		}
	}

	// Update rest of the collection data
	res, err = db.Exec("UPDATE collections SET "+q.Updates+" WHERE "+q.Conditions, q.Params...)
	if err != nil {
		log.Error("Unable to update collection: %v", err)
		return err
	}

	rowsAffected, _ = res.RowsAffected()
	if !changed || rowsAffected == 0 {
		// Show the correct error message if nothing was updated
		var dummy int
		err := db.QueryRow("SELECT 1 FROM collections WHERE alias = ? AND owner_id = ?", alias, c.OwnerID).Scan(&dummy)
		switch {
		case err == sql.ErrNoRows:
			return ErrUnauthorizedEditPost
		case err != nil:
			log.Error("Failed selecting from collections: %v", err)
		}
		if !updatePass {
			return nil
		}
	}

	if updatePass {
		hashedPass, err := auth.HashPass([]byte(c.Pass))
		if err != nil {
			log.Error("Unable to create hash: %s", err)
			return impart.HTTPError{http.StatusInternalServerError, "Could not create password hash."}
		}
		if db.driverName == driverSQLite {
			_, err = db.Exec("INSERT OR REPLACE INTO collectionpasswords (collection_id, password) VALUES ((SELECT id FROM collections WHERE alias = ?), ?)", alias, hashedPass)
		} else {
			_, err = db.Exec("INSERT INTO collectionpasswords (collection_id, password) VALUES ((SELECT id FROM collections WHERE alias = ?), ?) "+db.upsert("collection_id")+" password = ?", alias, hashedPass, hashedPass)
		}
		if err != nil {
			return err
		}
	}

	return nil
}

const postCols = "id, slug, text_appearance, language, rtl, privacy, owner_id, collection_id, pinned_position, created, updated, view_count, title, content"

// getEditablePost returns a PublicPost with the given ID only if the given
// edit token is valid for the post.
func (db *datastore) GetEditablePost(id, editToken string) (*PublicPost, error) {
	// FIXME: code duplicated from getPost()
	// TODO: add slight logic difference to getPost / one func
	var ownerName sql.NullString
	p := &Post{}

	row := db.QueryRow("SELECT "+postCols+", (SELECT username FROM users WHERE users.id = posts.owner_id) AS username FROM posts WHERE id = ? LIMIT 1", id)
	err := row.Scan(&p.ID, &p.Slug, &p.Font, &p.Language, &p.RTL, &p.Privacy, &p.OwnerID, &p.CollectionID, &p.PinnedPosition, &p.Created, &p.Updated, &p.ViewCount, &p.Title, &p.Content, &ownerName)
	switch {
	case err == sql.ErrNoRows:
		return nil, ErrPostNotFound
	case err != nil:
		log.Error("Failed selecting from collections: %v", err)
		return nil, err
	}

	if p.Content == "" && p.Title.String == "" {
		return nil, ErrPostUnpublished
	}

	res := p.processPost()
	if ownerName.Valid {
		res.Owner = &PublicUser{Username: ownerName.String}
	}

	return &res, nil
}

func (db *datastore) PostIDExists(id string) bool {
	var dummy bool
	err := db.QueryRow("SELECT 1 FROM posts WHERE id = ?", id).Scan(&dummy)
	return err == nil && dummy
}

// GetPost gets a public-facing post object from the database. If collectionID
// is > 0, the post will be retrieved by slug and collection ID, rather than
// post ID.
// TODO: break this into two functions:
//   - GetPost(id string)
//   - GetCollectionPost(slug string, collectionID int64)
func (db *datastore) GetPost(id string, collectionID int64) (*PublicPost, error) {
	var ownerName sql.NullString
	p := &Post{}

	var row *sql.Row
	var where string
	params := []interface{}{id}
	if collectionID > 0 {
		where = "slug = ? AND collection_id = ?"
		params = append(params, collectionID)
	} else {
		where = "id = ?"
	}
	row = db.QueryRow("SELECT "+postCols+", (SELECT username FROM users WHERE users.id = posts.owner_id) AS username FROM posts WHERE "+where+" LIMIT 1", params...)
	err := row.Scan(&p.ID, &p.Slug, &p.Font, &p.Language, &p.RTL, &p.Privacy, &p.OwnerID, &p.CollectionID, &p.PinnedPosition, &p.Created, &p.Updated, &p.ViewCount, &p.Title, &p.Content, &ownerName)
	switch {
	case err == sql.ErrNoRows:
		if collectionID > 0 {
			return nil, ErrCollectionPageNotFound
		}
		return nil, ErrPostNotFound
	case err != nil:
		log.Error("Failed selecting from collections: %v", err)
		return nil, err
	}

	if p.Content == "" && p.Title.String == "" {
		return nil, ErrPostUnpublished
	}

	res := p.processPost()
	if ownerName.Valid {
		res.Owner = &PublicUser{Username: ownerName.String}
	}

	return &res, nil
}

// TODO: don't duplicate getPost() functionality
func (db *datastore) GetOwnedPost(id string, ownerID int64) (*PublicPost, error) {
	p := &Post{}

	var row *sql.Row
	where := "id = ? AND owner_id = ?"
	params := []interface{}{id, ownerID}
	row = db.QueryRow("SELECT "+postCols+" FROM posts WHERE "+where+" LIMIT 1", params...)
	err := row.Scan(&p.ID, &p.Slug, &p.Font, &p.Language, &p.RTL, &p.Privacy, &p.OwnerID, &p.CollectionID, &p.PinnedPosition, &p.Created, &p.Updated, &p.ViewCount, &p.Title, &p.Content)
	switch {
	case err == sql.ErrNoRows:
		return nil, ErrPostNotFound
	case err != nil:
		log.Error("Failed selecting from collections: %v", err)
		return nil, err
	}

	if p.Content == "" && p.Title.String == "" {
		return nil, ErrPostUnpublished
	}

	res := p.processPost()

	return &res, nil
}

func (db *datastore) GetPostProperty(id string, collectionID int64, property string) (interface{}, error) {
	propSelects := map[string]string{
		"views": "view_count AS views",
	}
	selectQuery, ok := propSelects[property]
	if !ok {
		return nil, impart.HTTPError{http.StatusBadRequest, fmt.Sprintf("Invalid property: %s.", property)}
	}

	var res interface{}
	var row *sql.Row
	if collectionID != 0 {
		row = db.QueryRow("SELECT "+selectQuery+" FROM posts WHERE slug = ? AND collection_id = ? LIMIT 1", id, collectionID)
	} else {
		row = db.QueryRow("SELECT "+selectQuery+" FROM posts WHERE id = ? LIMIT 1", id)
	}
	err := row.Scan(&res)
	switch {
	case err == sql.ErrNoRows:
		return nil, impart.HTTPError{http.StatusNotFound, "Post not found."}
	case err != nil:
		log.Error("Failed selecting post: %v", err)
		return nil, err
	}

	return res, nil
}

// GetPostsCount modifies the CollectionObj to include the correct number of
// standard (non-pinned) posts. It will return future posts if `includeFuture`
// is true.
func (db *datastore) GetPostsCount(c *CollectionObj, includeFuture bool) {
	var count int64
	timeCondition := ""
	if !includeFuture {
		timeCondition = "AND created <= " + db.now()
	}
	err := db.QueryRow("SELECT COUNT(*) FROM posts WHERE collection_id = ? AND pinned_position IS NULL "+timeCondition, c.ID).Scan(&count)
	switch {
	case err == sql.ErrNoRows:
		c.TotalPosts = 0
	case err != nil:
		log.Error("Failed selecting from collections: %v", err)
		c.TotalPosts = 0
	}

	c.TotalPosts = int(count)
}

// GetPosts retrieves all posts for the given Collection.
// It will return future posts if `includeFuture` is true.
// It will include only standard (non-pinned) posts unless `includePinned` is true.
// TODO: change includeFuture to isOwner, since that's how it's used
func (db *datastore) GetPosts(cfg *config.Config, c *Collection, page int, includeFuture, forceRecentFirst, includePinned bool) (*[]PublicPost, error) {
	collID := c.ID

	cf := c.NewFormat()
	order := "DESC"
	if cf.Ascending() && !forceRecentFirst {
		order = "ASC"
	}

	pagePosts := cf.PostsPerPage()
	start := page*pagePosts - pagePosts
	if page == 0 {
		start = 0
		pagePosts = 1000
	}

	limitStr := ""
	if page > 0 {
		limitStr = fmt.Sprintf(" LIMIT %d, %d", start, pagePosts)
	}
	timeCondition := ""
	if !includeFuture {
		timeCondition = "AND created <= " + db.now()
	}
	pinnedCondition := ""
	if !includePinned {
		pinnedCondition = "AND pinned_position IS NULL"
	}
	rows, err := db.Query("SELECT "+postCols+" FROM posts WHERE collection_id = ? "+pinnedCondition+" "+timeCondition+" ORDER BY created "+order+limitStr, collID)
	if err != nil {
		log.Error("Failed selecting from posts: %v", err)
		return nil, impart.HTTPError{http.StatusInternalServerError, "Couldn't retrieve collection posts."}
	}
	defer rows.Close()

	// TODO: extract this common row scanning logic for queries using `postCols`
	posts := []PublicPost{}
	for rows.Next() {
		p := &Post{}
		err = rows.Scan(&p.ID, &p.Slug, &p.Font, &p.Language, &p.RTL, &p.Privacy, &p.OwnerID, &p.CollectionID, &p.PinnedPosition, &p.Created, &p.Updated, &p.ViewCount, &p.Title, &p.Content)
		if err != nil {
			log.Error("Failed scanning row: %v", err)
			break
		}
		p.extractData()
		p.formatContent(cfg, c, includeFuture)

		posts = append(posts, p.processPost())
	}
	err = rows.Err()
	if err != nil {
		log.Error("Error after Next() on rows: %v", err)
	}

	return &posts, nil
}

// GetPostsTagged retrieves all posts on the given Collection that contain the
// given tag.
// It will return future posts if `includeFuture` is true.
// TODO: change includeFuture to isOwner, since that's how it's used
func (db *datastore) GetPostsTagged(cfg *config.Config, c *Collection, tag string, page int, includeFuture bool) (*[]PublicPost, error) {
	collID := c.ID

	cf := c.NewFormat()
	order := "DESC"
	if cf.Ascending() {
		order = "ASC"
	}

	pagePosts := cf.PostsPerPage()
	start := page*pagePosts - pagePosts
	if page == 0 {
		start = 0
		pagePosts = 1000
	}

	limitStr := ""
	if page > 0 {
		limitStr = fmt.Sprintf(" LIMIT %d, %d", start, pagePosts)
	}
	timeCondition := ""
	if !includeFuture {
		timeCondition = "AND created <= " + db.now()
	}

	var rows *sql.Rows
	var err error
	if db.driverName == driverSQLite {
		rows, err = db.Query("SELECT "+postCols+" FROM posts WHERE collection_id = ? AND LOWER(content) regexp ? "+timeCondition+" ORDER BY created "+order+limitStr, collID, `.*#`+strings.ToLower(tag)+`\b.*`)
	} else {
		rows, err = db.Query("SELECT "+postCols+" FROM posts WHERE collection_id = ? AND LOWER(content) RLIKE ? "+timeCondition+" ORDER BY created "+order+limitStr, collID, "#"+strings.ToLower(tag)+"[[:>:]]")
	}
	if err != nil {
		log.Error("Failed selecting from posts: %v", err)
		return nil, impart.HTTPError{http.StatusInternalServerError, "Couldn't retrieve collection posts."}
	}
	defer rows.Close()

	// TODO: extract this common row scanning logic for queries using `postCols`
	posts := []PublicPost{}
	for rows.Next() {
		p := &Post{}
		err = rows.Scan(&p.ID, &p.Slug, &p.Font, &p.Language, &p.RTL, &p.Privacy, &p.OwnerID, &p.CollectionID, &p.PinnedPosition, &p.Created, &p.Updated, &p.ViewCount, &p.Title, &p.Content)
		if err != nil {
			log.Error("Failed scanning row: %v", err)
			break
		}
		p.extractData()
		p.formatContent(cfg, c, includeFuture)

		posts = append(posts, p.processPost())
	}
	err = rows.Err()
	if err != nil {
		log.Error("Error after Next() on rows: %v", err)
	}

	return &posts, nil
}

func (db *datastore) GetAPFollowers(c *Collection) (*[]RemoteUser, error) {
	rows, err := db.Query("SELECT actor_id, inbox, shared_inbox FROM remotefollows f INNER JOIN remoteusers u ON f.remote_user_id = u.id WHERE collection_id = ?", c.ID)
	if err != nil {
		log.Error("Failed selecting from followers: %v", err)
		return nil, impart.HTTPError{http.StatusInternalServerError, "Couldn't retrieve followers."}
	}
	defer rows.Close()

	followers := []RemoteUser{}
	for rows.Next() {
		f := RemoteUser{}
		err = rows.Scan(&f.ActorID, &f.Inbox, &f.SharedInbox)
		followers = append(followers, f)
	}
	return &followers, nil
}

// CanCollect returns whether or not the given user can add the given post to a
// collection. This is true when a post is already owned by the user.
// NOTE: this is currently only used to potentially add owned posts to a
// collection. This has the SIDE EFFECT of also generating a slug for the post.
// FIXME: make this side effect more explicit (or extract it)
func (db *datastore) CanCollect(cpr *ClaimPostRequest, userID int64) bool {
	var title, content string
	var lang sql.NullString
	err := db.QueryRow("SELECT title, content, language FROM posts WHERE id = ? AND owner_id = ?", cpr.ID, userID).Scan(&title, &content, &lang)
	switch {
	case err == sql.ErrNoRows:
		return false
	case err != nil:
		log.Error("Failed on post CanCollect(%s, %d): %v", cpr.ID, userID, err)
		return false
	}

	// Since we have the post content and the post is collectable, generate the
	// post's slug now.
	cpr.Slug = getSlugFromPost(title, content, lang.String)

	return true
}

func (db *datastore) AttemptClaim(p *ClaimPostRequest, query string, params []interface{}, slugIdx int) (sql.Result, error) {
	qRes, err := db.Exec(query, params...)
	if err != nil {
		if db.isDuplicateKeyErr(err) && slugIdx > -1 {
			s := id.GenSafeUniqueSlug(p.Slug)
			if s == p.Slug {
				// Sanity check to prevent infinite recursion
				return qRes, fmt.Errorf("GenSafeUniqueSlug generated nothing unique: %s", s)
			}
			p.Slug = s
			params[slugIdx] = p.Slug
			return db.AttemptClaim(p, query, params, slugIdx)
		}
		return qRes, fmt.Errorf("attemptClaim: %s", err)
	}
	return qRes, nil
}

func (db *datastore) DispersePosts(userID int64, postIDs []string) (*[]ClaimPostResult, error) {
	postClaimReqs := map[string]bool{}
	res := []ClaimPostResult{}
	for i := range postIDs {
		postID := postIDs[i]

		r := ClaimPostResult{Code: 0, ErrorMessage: ""}

		// Perform post validation
		if postID == "" {
			r.ErrorMessage = "Missing post ID. "
		}
		if _, ok := postClaimReqs[postID]; ok {
			r.Code = 429
			r.ErrorMessage = "You've already tried anonymizing this post."
			r.ID = postID
			res = append(res, r)
			continue
		}
		postClaimReqs[postID] = true

		var err error
		// Get full post information to return
		var fullPost *PublicPost
		fullPost, err = db.GetPost(postID, 0)
		if err != nil {
			if err, ok := err.(impart.HTTPError); ok {
				r.Code = err.Status
				r.ErrorMessage = err.Message
				r.ID = postID
				res = append(res, r)
				continue
			} else {
				log.Error("Error getting post in dispersePosts: %v", err)
			}
		}
		if fullPost.OwnerID.Int64 != userID {
			r.Code = http.StatusConflict
			r.ErrorMessage = "Post is already owned by someone else."
			r.ID = postID
			res = append(res, r)
			continue
		}

		var qRes sql.Result
		var query string
		var params []interface{}
		// Do AND owner_id = ? for sanity.
		// This should've been caught and returned with a good error message
		// just above.
		query = "UPDATE posts SET collection_id = NULL WHERE id = ? AND owner_id = ?"
		params = []interface{}{postID, userID}
		qRes, err = db.Exec(query, params...)
		if err != nil {
			r.Code = http.StatusInternalServerError
			r.ErrorMessage = "A glitch happened on our end."
			r.ID = postID
			res = append(res, r)
			log.Error("dispersePosts (post %s): %v", postID, err)
			continue
		}

		// Post was successfully dispersed
		r.Code = http.StatusOK
		r.Post = fullPost

		rowsAffected, _ := qRes.RowsAffected()
		if rowsAffected == 0 {
			// This was already claimed, but return 200
			r.Code = http.StatusOK
		}
		res = append(res, r)
	}

	return &res, nil
}

func (db *datastore) ClaimPosts(cfg *config.Config, userID int64, collAlias string, posts *[]ClaimPostRequest) (*[]ClaimPostResult, error) {
	postClaimReqs := map[string]bool{}
	res := []ClaimPostResult{}
	postCollAlias := collAlias
	for i := range *posts {
		p := (*posts)[i]
		if &p == nil {
			continue
		}

		r := ClaimPostResult{Code: 0, ErrorMessage: ""}

		// Perform post validation
		if p.ID == "" {
			r.ErrorMessage = "Missing post ID `id`. "
		}
		if _, ok := postClaimReqs[p.ID]; ok {
			r.Code = 429
			r.ErrorMessage = "You've already tried claiming this post."
			r.ID = p.ID
			res = append(res, r)
			continue
		}
		postClaimReqs[p.ID] = true

		canCollect := db.CanCollect(&p, userID)
		if !canCollect && p.Token == "" {
			// TODO: ensure post isn't owned by anyone else when a valid modify
			// token is given.
			r.ErrorMessage += "Missing post Edit Token `token`."
		}
		if r.ErrorMessage != "" {
			// Post validate failed
			r.Code = http.StatusBadRequest
			r.ID = p.ID
			res = append(res, r)
			continue
		}

		var err error
		var qRes sql.Result
		var query string
		var params []interface{}
		var slugIdx int = -1
		var coll *Collection
		if collAlias == "" {
			// Posts are being claimed at /posts/claim, not
			// /collections/{alias}/collect, so use given individual collection
			// to associate post with.
			postCollAlias = p.CollectionAlias
		}
		if postCollAlias != "" {
			// Associate this post with a collection
			if p.CreateCollection {
				// This is a new collection
				// TODO: consider removing this. This seriously complicates this
				// method and adds another (unnecessary?) logic path.
				coll, err = db.CreateCollection(cfg, postCollAlias, "", userID)
				if err != nil {
					if err, ok := err.(impart.HTTPError); ok {
						r.Code = err.Status
						r.ErrorMessage = err.Message
					} else {
						r.Code = http.StatusInternalServerError
						r.ErrorMessage = "Unknown error occurred creating collection"
					}
					r.ID = p.ID
					res = append(res, r)
					continue
				}
			} else {
				// Attempt to add to existing collection
				coll, err = db.GetCollection(postCollAlias)
				if err != nil {
					if err, ok := err.(impart.HTTPError); ok {
						if err.Status == http.StatusNotFound {
							// Show obfuscated "forbidden" response, as if attempting to add to an
							// unowned blog.
							r.Code = ErrForbiddenCollection.Status
							r.ErrorMessage = ErrForbiddenCollection.Message
						} else {
							r.Code = err.Status
							r.ErrorMessage = err.Message
						}
					} else {
						r.Code = http.StatusInternalServerError
						r.ErrorMessage = "Unknown error occurred claiming post with collection"
					}
					r.ID = p.ID
					res = append(res, r)
					continue
				}
				if coll.OwnerID != userID {
					r.Code = ErrForbiddenCollection.Status
					r.ErrorMessage = ErrForbiddenCollection.Message
					r.ID = p.ID
					res = append(res, r)
					continue
				}
			}
			if p.Slug == "" {
				p.Slug = p.ID
			}
			if canCollect {
				// User already owns this post, so just add it to the given
				// collection.
				query = "UPDATE posts SET collection_id = ?, slug = ? WHERE id = ? AND owner_id = ?"
				params = []interface{}{coll.ID, p.Slug, p.ID, userID}
				slugIdx = 1
			} else {
				query = "UPDATE posts SET owner_id = ?, collection_id = ?, slug = ? WHERE id = ? AND modify_token = ? AND owner_id IS NULL"
				params = []interface{}{userID, coll.ID, p.Slug, p.ID, p.Token}
				slugIdx = 2
			}
		} else {
			query = "UPDATE posts SET owner_id = ? WHERE id = ? AND modify_token = ? AND owner_id IS NULL"
			params = []interface{}{userID, p.ID, p.Token}
		}
		qRes, err = db.AttemptClaim(&p, query, params, slugIdx)
		if err != nil {
			r.Code = http.StatusInternalServerError
			r.ErrorMessage = "An unknown error occurred."
			r.ID = p.ID
			res = append(res, r)
			log.Error("claimPosts (post %s): %v", p.ID, err)
			continue
		}

		// Get full post information to return
		var fullPost *PublicPost
		if p.Token != "" {
			fullPost, err = db.GetEditablePost(p.ID, p.Token)
		} else {
			fullPost, err = db.GetPost(p.ID, 0)
		}
		if err != nil {
			if err, ok := err.(impart.HTTPError); ok {
				r.Code = err.Status
				r.ErrorMessage = err.Message
				r.ID = p.ID
				res = append(res, r)
				continue
			}
		}
		if fullPost.OwnerID.Int64 != userID {
			r.Code = http.StatusConflict
			r.ErrorMessage = "Post is already owned by someone else."
			r.ID = p.ID
			res = append(res, r)
			continue
		}

		// Post was successfully claimed
		r.Code = http.StatusOK
		r.Post = fullPost
		if coll != nil {
			r.Post.Collection = &CollectionObj{Collection: *coll}
		}

		rowsAffected, _ := qRes.RowsAffected()
		if rowsAffected == 0 {
			// This was already claimed, but return 200
			r.Code = http.StatusOK
		}
		res = append(res, r)
	}

	return &res, nil
}

func (db *datastore) UpdatePostPinState(pinned bool, postID string, collID, ownerID, pos int64) error {
	if pos <= 0 || pos > 20 {
		pos = db.GetLastPinnedPostPos(collID) + 1
		if pos == -1 {
			pos = 1
		}
	}
	var err error
	if pinned {
		_, err = db.Exec("UPDATE posts SET pinned_position = ? WHERE id = ?", pos, postID)
	} else {
		_, err = db.Exec("UPDATE posts SET pinned_position = NULL WHERE id = ?", postID)
	}
	if err != nil {
		log.Error("Unable to update pinned post: %v", err)
		return err
	}
	return nil
}

func (db *datastore) GetLastPinnedPostPos(collID int64) int64 {
	var lastPos sql.NullInt64
	err := db.QueryRow("SELECT MAX(pinned_position) FROM posts WHERE collection_id = ? AND pinned_position IS NOT NULL", collID).Scan(&lastPos)
	switch {
	case err == sql.ErrNoRows:
		return -1
	case err != nil:
		log.Error("Failed selecting from posts: %v", err)
		return -1
	}
	if !lastPos.Valid {
		return -1
	}
	return lastPos.Int64
}

func (db *datastore) GetPinnedPosts(coll *CollectionObj, includeFuture bool) (*[]PublicPost, error) {
	// FIXME: sqlite-backed instances don't include ellipsis on truncated titles
	timeCondition := ""
	if !includeFuture {
		timeCondition = "AND created <= " + db.now()
	}
	rows, err := db.Query("SELECT id, slug, title, "+db.clip("content", 80)+", pinned_position FROM posts WHERE collection_id = ? AND pinned_position IS NOT NULL "+timeCondition+" ORDER BY pinned_position ASC", coll.ID)
	if err != nil {
		log.Error("Failed selecting pinned posts: %v", err)
		return nil, impart.HTTPError{http.StatusInternalServerError, "Couldn't retrieve pinned posts."}
	}
	defer rows.Close()

	posts := []PublicPost{}
	for rows.Next() {
		p := &Post{}
		err = rows.Scan(&p.ID, &p.Slug, &p.Title, &p.Content, &p.PinnedPosition)
		if err != nil {
			log.Error("Failed scanning row: %v", err)
			break
		}
		p.extractData()

		pp := p.processPost()
		pp.Collection = coll
		posts = append(posts, pp)
	}
	return &posts, nil
}

func (db *datastore) GetCollections(u *User, hostName string) (*[]Collection, error) {
	rows, err := db.Query("SELECT id, alias, title, description, privacy, view_count FROM collections WHERE owner_id = ? ORDER BY id ASC", u.ID)
	if err != nil {
		log.Error("Failed selecting from collections: %v", err)
		return nil, impart.HTTPError{http.StatusInternalServerError, "Couldn't retrieve user collections."}
	}
	defer rows.Close()

	colls := []Collection{}
	for rows.Next() {
		c := Collection{}
		err = rows.Scan(&c.ID, &c.Alias, &c.Title, &c.Description, &c.Visibility, &c.Views)
		if err != nil {
			log.Error("Failed scanning row: %v", err)
			break
		}
		c.hostName = hostName
		c.URL = c.CanonicalURL()
		c.Public = c.IsPublic()

		colls = append(colls, c)
	}
	err = rows.Err()
	if err != nil {
		log.Error("Error after Next() on rows: %v", err)
	}

	return &colls, nil
}

func (db *datastore) GetPublishableCollections(u *User, hostName string) (*[]Collection, error) {
	c, err := db.GetCollections(u, hostName)
	if err != nil {
		return nil, err
	}

	if len(*c) == 0 {
		return nil, impart.HTTPError{http.StatusInternalServerError, "You don't seem to have any blogs; they might've moved to another account. Try logging out and logging into your other account."}
	}
	return c, nil
}

func (db *datastore) GetMeStats(u *User) userMeStats {
	s := userMeStats{}

	// User counts
	colls, _ := db.GetUserCollectionCount(u.ID)
	s.TotalCollections = colls

	var articles, collPosts uint64
	err := db.QueryRow("SELECT COUNT(*) FROM posts WHERE owner_id = ? AND collection_id IS NULL", u.ID).Scan(&articles)
	if err != nil && err != sql.ErrNoRows {
		log.Error("Couldn't get articles count for user %d: %v", u.ID, err)
	}
	s.TotalArticles = articles

	err = db.QueryRow("SELECT COUNT(*) FROM posts WHERE owner_id = ? AND collection_id IS NOT NULL", u.ID).Scan(&collPosts)
	if err != nil && err != sql.ErrNoRows {
		log.Error("Couldn't get coll posts count for user %d: %v", u.ID, err)
	}
	s.CollectionPosts = collPosts

	return s
}

func (db *datastore) GetTotalCollections() (collCount int64, err error) {
	err = db.QueryRow(`
	SELECT COUNT(*) 
	FROM collections c
	LEFT JOIN users u ON u.id = c.owner_id
	WHERE u.status = 0`).Scan(&collCount)
	if err != nil {
		log.Error("Unable to fetch collections count: %v", err)
	}
	return
}

func (db *datastore) GetTotalPosts() (postCount int64, err error) {
	err = db.QueryRow(`
	SELECT COUNT(*)
	FROM posts p
	LEFT JOIN users u ON u.id = p.owner_id
	WHERE u.status = 0`).Scan(&postCount)
	if err != nil {
		log.Error("Unable to fetch posts count: %v", err)
	}
	return
}

func (db *datastore) GetTopPosts(u *User, alias string) (*[]PublicPost, error) {
	params := []interface{}{u.ID}
	where := ""
	if alias != "" {
		where = " AND alias = ?"
		params = append(params, alias)
	}
	rows, err := db.Query("SELECT p.id, p.slug, p.view_count, p.title, c.alias, c.title, c.description, c.view_count FROM posts p LEFT JOIN collections c ON p.collection_id = c.id WHERE p.owner_id = ?"+where+" ORDER BY p.view_count DESC, created DESC LIMIT 25", params...)
	if err != nil {
		log.Error("Failed selecting from posts: %v", err)
		return nil, impart.HTTPError{http.StatusInternalServerError, "Couldn't retrieve user top posts."}
	}
	defer rows.Close()

	posts := []PublicPost{}
	var gotErr bool
	for rows.Next() {
		p := Post{}
		c := Collection{}
		var alias, title, description sql.NullString
		var views sql.NullInt64
		err = rows.Scan(&p.ID, &p.Slug, &p.ViewCount, &p.Title, &alias, &title, &description, &views)
		if err != nil {
			log.Error("Failed scanning User.getPosts() row: %v", err)
			gotErr = true
			break
		}
		p.extractData()
		pubPost := p.processPost()

		if alias.Valid && alias.String != "" {
			c.Alias = alias.String
			c.Title = title.String
			c.Description = description.String
			c.Views = views.Int64
			pubPost.Collection = &CollectionObj{Collection: c}
		}

		posts = append(posts, pubPost)
	}
	err = rows.Err()
	if err != nil {
		log.Error("Error after Next() on rows: %v", err)
	}

	if gotErr && len(posts) == 0 {
		// There were a lot of errors
		return nil, impart.HTTPError{http.StatusInternalServerError, "Unable to get data."}
	}

	return &posts, nil
}

func (db *datastore) GetAnonymousPosts(u *User) (*[]PublicPost, error) {
	rows, err := db.Query("SELECT id, view_count, title, created, updated, content FROM posts WHERE owner_id = ? AND collection_id IS NULL ORDER BY created DESC", u.ID)
	if err != nil {
		log.Error("Failed selecting from posts: %v", err)
		return nil, impart.HTTPError{http.StatusInternalServerError, "Couldn't retrieve user anonymous posts."}
	}
	defer rows.Close()

	posts := []PublicPost{}
	for rows.Next() {
		p := Post{}
		err = rows.Scan(&p.ID, &p.ViewCount, &p.Title, &p.Created, &p.Updated, &p.Content)
		if err != nil {
			log.Error("Failed scanning row: %v", err)
			break
		}
		p.extractData()

		posts = append(posts, p.processPost())
	}
	err = rows.Err()
	if err != nil {
		log.Error("Error after Next() on rows: %v", err)
	}

	return &posts, nil
}

func (db *datastore) GetUserPosts(u *User) (*[]PublicPost, error) {
	rows, err := db.Query("SELECT p.id, p.slug, p.view_count, p.title, p.created, p.updated, p.content, p.text_appearance, p.language, p.rtl, c.alias, c.title, c.description, c.view_count FROM posts p LEFT JOIN collections c ON collection_id = c.id WHERE p.owner_id = ? ORDER BY created ASC", u.ID)
	if err != nil {
		log.Error("Failed selecting from posts: %v", err)
		return nil, impart.HTTPError{http.StatusInternalServerError, "Couldn't retrieve user posts."}
	}
	defer rows.Close()

	posts := []PublicPost{}
	var gotErr bool
	for rows.Next() {
		p := Post{}
		c := Collection{}
		var alias, title, description sql.NullString
		var views sql.NullInt64
		err = rows.Scan(&p.ID, &p.Slug, &p.ViewCount, &p.Title, &p.Created, &p.Updated, &p.Content, &p.Font, &p.Language, &p.RTL, &alias, &title, &description, &views)
		if err != nil {
			log.Error("Failed scanning User.getPosts() row: %v", err)
			gotErr = true
			break
		}
		p.extractData()
		pubPost := p.processPost()

		if alias.Valid && alias.String != "" {
			c.Alias = alias.String
			c.Title = title.String
			c.Description = description.String
			c.Views = views.Int64
			pubPost.Collection = &CollectionObj{Collection: c}
		}

		posts = append(posts, pubPost)
	}
	err = rows.Err()
	if err != nil {
		log.Error("Error after Next() on rows: %v", err)
	}

	if gotErr && len(posts) == 0 {
		// There were a lot of errors
		return nil, impart.HTTPError{http.StatusInternalServerError, "Unable to get data."}
	}

	return &posts, nil
}

func (db *datastore) GetUserPostsCount(userID int64) int64 {
	var count int64
	err := db.QueryRow("SELECT COUNT(*) FROM posts WHERE owner_id = ?", userID).Scan(&count)
	switch {
	case err == sql.ErrNoRows:
		return 0
	case err != nil:
		log.Error("Failed selecting posts count for user %d: %v", userID, err)
		return 0
	}

	return count
}

// ChangeSettings takes a User and applies the changes in the given
// userSettings, MODIFYING THE USER with successful changes.
func (db *datastore) ChangeSettings(app *App, u *User, s *userSettings) error {
	var errPass error
	q := query.NewUpdate()

	// Update email if given
	if s.Email != "" {
		encEmail, err := data.Encrypt(app.keys.EmailKey, s.Email)
		if err != nil {
			log.Error("Couldn't encrypt email %s: %s\n", s.Email, err)
			return impart.HTTPError{http.StatusInternalServerError, "Unable to encrypt email address."}
		}
		q.SetBytes(encEmail, "email")

		// Update the email if something goes awry updating the password
		defer func() {
			if errPass != nil {
				db.UpdateEncryptedUserEmail(u.ID, encEmail)
			}
		}()
		u.Email = zero.StringFrom(s.Email)
	}

	// Update username if given
	var newUsername string
	if s.Username != "" {
		var ie *impart.HTTPError
		newUsername, ie = getValidUsername(app, s.Username, u.Username)
		if ie != nil {
			// Username is invalid
			return *ie
		}
		if !author.IsValidUsername(app.cfg, newUsername) {
			// Ensure the username is syntactically correct.
			return impart.HTTPError{http.StatusPreconditionFailed, "Username isn't valid."}
		}

		t, err := db.Begin()
		if err != nil {
			log.Error("Couldn't start username change transaction: %v", err)
			return err
		}

		_, err = t.Exec("UPDATE users SET username = ? WHERE id = ?", newUsername, u.ID)
		if err != nil {
			t.Rollback()
			if db.isDuplicateKeyErr(err) {
				return impart.HTTPError{http.StatusConflict, "Username is already taken."}
			}
			log.Error("Unable to update users table: %v", err)
			return ErrInternalGeneral
		}

		_, err = t.Exec("UPDATE collections SET alias = ? WHERE alias = ? AND owner_id = ?", newUsername, u.Username, u.ID)
		if err != nil {
			t.Rollback()
			if db.isDuplicateKeyErr(err) {
				return impart.HTTPError{http.StatusConflict, "Username is already taken."}
			}
			log.Error("Unable to update collection: %v", err)
			return ErrInternalGeneral
		}

		// Keep track of name changes for redirection
		db.RemoveCollectionRedirect(t, newUsername)
		_, err = t.Exec("UPDATE collectionredirects SET new_alias = ? WHERE new_alias = ?", newUsername, u.Username)
		if err != nil {
			log.Error("Unable to update collectionredirects: %v", err)
		}
		_, err = t.Exec("INSERT INTO collectionredirects (prev_alias, new_alias) VALUES (?, ?)", u.Username, newUsername)
		if err != nil {
			log.Error("Unable to add new collectionredirect: %v", err)
		}

		err = t.Commit()
		if err != nil {
			t.Rollback()
			log.Error("Rolling back after Commit(): %v\n", err)
			return err
		}

		u.Username = newUsername
	}

	// Update passphrase if given
	if s.NewPass != "" {
		// Check if user has already set a password
		var err error
		u.HasPass, err = db.IsUserPassSet(u.ID)
		if err != nil {
			errPass = impart.HTTPError{http.StatusInternalServerError, "Unable to retrieve user data."}
			return errPass
		}

		if u.HasPass {
			// Check if currently-set password is correct
			hashedPass := u.HashedPass
			if len(hashedPass) == 0 {
				authUser, err := db.GetUserForAuthByID(u.ID)
				if err != nil {
					errPass = err
					return errPass
				}
				hashedPass = authUser.HashedPass
			}
			if !auth.Authenticated(hashedPass, []byte(s.OldPass)) {
				errPass = impart.HTTPError{http.StatusUnauthorized, "Incorrect password."}
				return errPass
			}
		}
		hashedPass, err := auth.HashPass([]byte(s.NewPass))
		if err != nil {
			errPass = impart.HTTPError{http.StatusInternalServerError, "Could not create password hash."}
			return errPass
		}
		q.SetBytes(hashedPass, "password")
	}

	// WHERE values
	q.Append(u.ID)

	if q.Updates == "" {
		if s.Username == "" {
			return ErrPostNoUpdatableVals
		}

		// Nothing to update except username. That was successful, so return now.
		return nil
	}

	res, err := db.Exec("UPDATE users SET "+q.Updates+" WHERE id = ?", q.Params...)
	if err != nil {
		log.Error("Unable to update collection: %v", err)
		return err
	}

	rowsAffected, _ := res.RowsAffected()
	if rowsAffected == 0 {
		// Show the correct error message if nothing was updated
		var dummy int
		err := db.QueryRow("SELECT 1 FROM users WHERE id = ?", u.ID).Scan(&dummy)
		switch {
		case err == sql.ErrNoRows:
			return ErrUnauthorizedGeneral
		case err != nil:
			log.Error("Failed selecting from users: %v", err)
		}
		return nil
	}

	if s.NewPass != "" && !u.HasPass {
		u.HasPass = true
	}

	return nil
}

func (db *datastore) ChangePassphrase(userID int64, sudo bool, curPass string, hashedPass []byte) error {
	var dbPass []byte
	err := db.QueryRow("SELECT password FROM users WHERE id = ?", userID).Scan(&dbPass)
	switch {
	case err == sql.ErrNoRows:
		return ErrUserNotFound
	case err != nil:
		log.Error("Couldn't SELECT user password for change: %v", err)
		return err
	}

	if !sudo && !auth.Authenticated(dbPass, []byte(curPass)) {
		return impart.HTTPError{http.StatusUnauthorized, "Incorrect password."}
	}

	_, err = db.Exec("UPDATE users SET password = ? WHERE id = ?", hashedPass, userID)
	if err != nil {
		log.Error("Could not update passphrase: %v", err)
		return err
	}

	return nil
}

func (db *datastore) RemoveCollectionRedirect(t *sql.Tx, alias string) error {
	_, err := t.Exec("DELETE FROM collectionredirects WHERE prev_alias = ?", alias)
	if err != nil {
		log.Error("Unable to delete from collectionredirects: %v", err)
		return err
	}
	return nil
}

func (db *datastore) GetCollectionRedirect(alias string) (new string) {
	row := db.QueryRow("SELECT new_alias FROM collectionredirects WHERE prev_alias = ?", alias)
	err := row.Scan(&new)
	if err != nil && err != sql.ErrNoRows {
		log.Error("Failed selecting from collectionredirects: %v", err)
	}
	return
}

func (db *datastore) DeleteCollection(alias string, userID int64) error {
	c := &Collection{Alias: alias}
	var username string

	row := db.QueryRow("SELECT username FROM users WHERE id = ?", userID)
	err := row.Scan(&username)
	if err != nil {
		return err
	}

	// Ensure user isn't deleting their main blog
	if alias == username {
		return impart.HTTPError{http.StatusForbidden, "You cannot currently delete your primary blog."}
	}

	row = db.QueryRow("SELECT id FROM collections WHERE alias = ? AND owner_id = ?", alias, userID)
	err = row.Scan(&c.ID)
	switch {
	case err == sql.ErrNoRows:
		return impart.HTTPError{http.StatusNotFound, "Collection doesn't exist or you're not allowed to delete it."}
	case err != nil:
		log.Error("Failed selecting from collections: %v", err)
		return ErrInternalGeneral
	}

	t, err := db.Begin()
	if err != nil {
		return err
	}

	// Float all collection's posts
	_, err = t.Exec("UPDATE posts SET collection_id = NULL WHERE collection_id = ? AND owner_id = ?", c.ID, userID)
	if err != nil {
		t.Rollback()
		return err
	}

	// Remove redirects to or from this collection
	_, err = t.Exec("DELETE FROM collectionredirects WHERE prev_alias = ? OR new_alias = ?", alias, alias)
	if err != nil {
		t.Rollback()
		return err
	}

	// Remove any optional collection password
	_, err = t.Exec("DELETE FROM collectionpasswords WHERE collection_id = ?", c.ID)
	if err != nil {
		t.Rollback()
		return err
	}

	// Finally, delete collection itself
	_, err = t.Exec("DELETE FROM collections WHERE id = ?", c.ID)
	if err != nil {
		t.Rollback()
		return err
	}

	err = t.Commit()
	if err != nil {
		t.Rollback()
		return err
	}

	return nil
}

func (db *datastore) IsCollectionAttributeOn(id int64, attr string) bool {
	var v string
	err := db.QueryRow("SELECT value FROM collectionattributes WHERE collection_id = ? AND attribute = ?", id, attr).Scan(&v)
	switch {
	case err == sql.ErrNoRows:
		return false
	case err != nil:
		log.Error("Couldn't SELECT value in isCollectionAttributeOn for attribute '%s': %v", attr, err)
		return false
	}
	return v == "1"
}

func (db *datastore) CollectionHasAttribute(id int64, attr string) bool {
	var dummy string
	err := db.QueryRow("SELECT value FROM collectionattributes WHERE collection_id = ? AND attribute = ?", id, attr).Scan(&dummy)
	switch {
	case err == sql.ErrNoRows:
		return false
	case err != nil:
		log.Error("Couldn't SELECT value in collectionHasAttribute for attribute '%s': %v", attr, err)
		return false
	}
	return true
}

func (db *datastore) DeleteAccount(userID int64) (l *string, err error) {
	debug := ""
	l = &debug

	t, err := db.Begin()
	if err != nil {
		stringLogln(l, "Unable to begin: %v", err)
		return
	}

	// Get all collections
	rows, err := db.Query("SELECT id, alias FROM collections WHERE owner_id = ?", userID)
	if err != nil {
		t.Rollback()
		stringLogln(l, "Unable to get collections: %v", err)
		return
	}
	defer rows.Close()
	colls := []Collection{}
	var c Collection
	for rows.Next() {
		err = rows.Scan(&c.ID, &c.Alias)
		if err != nil {
			t.Rollback()
			stringLogln(l, "Unable to scan collection cols: %v", err)
			return
		}
		colls = append(colls, c)
	}

	var res sql.Result
	for _, c := range colls {
		// TODO: user deleteCollection() func
		// Delete tokens
		res, err = t.Exec("DELETE FROM collectionattributes WHERE collection_id = ?", c.ID)
		if err != nil {
			t.Rollback()
			stringLogln(l, "Unable to delete attributes on %s: %v", c.Alias, err)
			return
		}
		rs, _ := res.RowsAffected()
		stringLogln(l, "Deleted %d for %s from collectionattributes", rs, c.Alias)

		// Remove any optional collection password
		res, err = t.Exec("DELETE FROM collectionpasswords WHERE collection_id = ?", c.ID)
		if err != nil {
			t.Rollback()
			stringLogln(l, "Unable to delete passwords on %s: %v", c.Alias, err)
			return
		}
		rs, _ = res.RowsAffected()
		stringLogln(l, "Deleted %d for %s from collectionpasswords", rs, c.Alias)

		// Remove redirects to this collection
		res, err = t.Exec("DELETE FROM collectionredirects WHERE new_alias = ?", c.Alias)
		if err != nil {
			t.Rollback()
			stringLogln(l, "Unable to delete redirects on %s: %v", c.Alias, err)
			return
		}
		rs, _ = res.RowsAffected()
		stringLogln(l, "Deleted %d for %s from collectionredirects", rs, c.Alias)
	}

	// Delete collections
	res, err = t.Exec("DELETE FROM collections WHERE owner_id = ?", userID)
	if err != nil {
		t.Rollback()
		stringLogln(l, "Unable to delete collections: %v", err)
		return
	}
	rs, _ := res.RowsAffected()
	stringLogln(l, "Deleted %d from collections", rs)

	// Delete tokens
	res, err = t.Exec("DELETE FROM accesstokens WHERE user_id = ?", userID)
	if err != nil {
		t.Rollback()
		stringLogln(l, "Unable to delete access tokens: %v", err)
		return
	}
	rs, _ = res.RowsAffected()
	stringLogln(l, "Deleted %d from accesstokens", rs)

	// Delete posts
	res, err = t.Exec("DELETE FROM posts WHERE owner_id = ?", userID)
	if err != nil {
		t.Rollback()
		stringLogln(l, "Unable to delete posts: %v", err)
		return
	}
	rs, _ = res.RowsAffected()
	stringLogln(l, "Deleted %d from posts", rs)

	res, err = t.Exec("DELETE FROM userattributes WHERE user_id = ?", userID)
	if err != nil {
		t.Rollback()
		stringLogln(l, "Unable to delete attributes: %v", err)
		return
	}
	rs, _ = res.RowsAffected()
	stringLogln(l, "Deleted %d from userattributes", rs)

	res, err = t.Exec("DELETE FROM users WHERE id = ?", userID)
	if err != nil {
		t.Rollback()
		stringLogln(l, "Unable to delete user: %v", err)
		return
	}
	rs, _ = res.RowsAffected()
	stringLogln(l, "Deleted %d from users", rs)

	err = t.Commit()
	if err != nil {
		t.Rollback()
		stringLogln(l, "Unable to commit: %v", err)
		return
	}

	return
}

func (db *datastore) GetAPActorKeys(collectionID int64) ([]byte, []byte) {
	var pub, priv []byte
	err := db.QueryRow("SELECT public_key, private_key FROM collectionkeys WHERE collection_id = ?", collectionID).Scan(&pub, &priv)
	switch {
	case err == sql.ErrNoRows:
		// Generate keys
		pub, priv = activitypub.GenerateKeys()
		_, err = db.Exec("INSERT INTO collectionkeys (collection_id, public_key, private_key) VALUES (?, ?, ?)", collectionID, pub, priv)
		if err != nil {
			log.Error("Unable to INSERT new activitypub keypair: %v", err)
			return nil, nil
		}
	case err != nil:
		log.Error("Couldn't SELECT collectionkeys: %v", err)
		return nil, nil
	}

	return pub, priv
}

func (db *datastore) CreateUserInvite(id string, userID int64, maxUses int, expires *time.Time) error {
	_, err := db.Exec("INSERT INTO userinvites (id, owner_id, max_uses, created, expires, inactive) VALUES (?, ?, ?, "+db.now()+", ?, 0)", id, userID, maxUses, expires)
	return err
}

func (db *datastore) GetUserInvites(userID int64) (*[]Invite, error) {
	rows, err := db.Query("SELECT id, max_uses, created, expires, inactive FROM userinvites WHERE owner_id = ? ORDER BY created DESC", userID)
	if err != nil {
		log.Error("Failed selecting from userinvites: %v", err)
		return nil, impart.HTTPError{http.StatusInternalServerError, "Couldn't retrieve user invites."}
	}
	defer rows.Close()

	is := []Invite{}
	for rows.Next() {
		i := Invite{}
		err = rows.Scan(&i.ID, &i.MaxUses, &i.Created, &i.Expires, &i.Inactive)
		is = append(is, i)
	}
	return &is, nil
}

func (db *datastore) GetUserInvite(id string) (*Invite, error) {
	var i Invite
	err := db.QueryRow("SELECT id, max_uses, created, expires, inactive FROM userinvites WHERE id = ?", id).Scan(&i.ID, &i.MaxUses, &i.Created, &i.Expires, &i.Inactive)
	switch {
	case err == sql.ErrNoRows:
		return nil, impart.HTTPError{http.StatusNotFound, "Invite doesn't exist."}
	case err != nil:
		log.Error("Failed selecting invite: %v", err)
		return nil, err
	}

	return &i, nil
}

// IsUsersInvite returns true if the user with ID created the invite with code
// and an error other than sql no rows, if any. Will return false in the event
// of an error.
func (db *datastore) IsUsersInvite(code string, userID int64) (bool, error) {
	var id string
	err := db.QueryRow("SELECT id FROM userinvites WHERE id = ? AND owner_id = ?", code, userID).Scan(&id)
	if err != nil && err != sql.ErrNoRows {
		log.Error("Failed selecting invite: %v", err)
		return false, err
	}
	return id != "", nil
}

func (db *datastore) GetUsersInvitedCount(id string) int64 {
	var count int64
	err := db.QueryRow("SELECT COUNT(*) FROM usersinvited WHERE invite_id = ?", id).Scan(&count)
	switch {
	case err == sql.ErrNoRows:
		return 0
	case err != nil:
		log.Error("Failed selecting users invited count: %v", err)
		return 0
	}

	return count
}

func (db *datastore) CreateInvitedUser(inviteID string, userID int64) error {
	_, err := db.Exec("INSERT INTO usersinvited (invite_id, user_id) VALUES (?, ?)", inviteID, userID)
	return err
}

func (db *datastore) GetInstancePages() ([]*instanceContent, error) {
	return db.GetAllDynamicContent("page")
}

func (db *datastore) GetAllDynamicContent(t string) ([]*instanceContent, error) {
	where := ""
	params := []interface{}{}
	if t != "" {
		where = " WHERE content_type = ?"
		params = append(params, t)
	}
	rows, err := db.Query("SELECT id, title, content, updated, content_type FROM appcontent"+where, params...)
	if err != nil {
		log.Error("Failed selecting from appcontent: %v", err)
		return nil, impart.HTTPError{http.StatusInternalServerError, "Couldn't retrieve instance pages."}
	}
	defer rows.Close()

	pages := []*instanceContent{}
	for rows.Next() {
		c := &instanceContent{}
		err = rows.Scan(&c.ID, &c.Title, &c.Content, &c.Updated, &c.Type)
		if err != nil {
			log.Error("Failed scanning row: %v", err)
			break
		}
		pages = append(pages, c)
	}
	err = rows.Err()
	if err != nil {
		log.Error("Error after Next() on rows: %v", err)
	}

	return pages, nil
}

func (db *datastore) GetDynamicContent(id string) (*instanceContent, error) {
	c := &instanceContent{
		ID: id,
	}
	err := db.QueryRow("SELECT title, content, updated, content_type FROM appcontent WHERE id = ?", id).Scan(&c.Title, &c.Content, &c.Updated, &c.Type)
	switch {
	case err == sql.ErrNoRows:
		return nil, nil
	case err != nil:
		log.Error("Couldn't SELECT FROM appcontent for id '%s': %v", id, err)
		return nil, err
	}
	return c, nil
}

func (db *datastore) UpdateDynamicContent(id, title, content, contentType string) error {
	var err error
	if db.driverName == driverSQLite {
		_, err = db.Exec("INSERT OR REPLACE INTO appcontent (id, title, content, updated, content_type) VALUES (?, ?, ?, "+db.now()+", ?)", id, title, content, contentType)
	} else {
		_, err = db.Exec("INSERT INTO appcontent (id, title, content, updated, content_type) VALUES (?, ?, ?, "+db.now()+", ?) "+db.upsert("id")+" title = ?, content = ?, updated = "+db.now(), id, title, content, contentType, title, content)
	}
	if err != nil {
		log.Error("Unable to INSERT appcontent for '%s': %v", id, err)
	}
	return err
}

func (db *datastore) GetAllUsers(page uint) (*[]User, error) {
	limitStr := fmt.Sprintf("0, %d", adminUsersPerPage)
	if page > 1 {
		limitStr = fmt.Sprintf("%d, %d", (page-1)*adminUsersPerPage, adminUsersPerPage)
	}

	rows, err := db.Query("SELECT id, username, created, status FROM users ORDER BY created DESC LIMIT " + limitStr)
	if err != nil {
		log.Error("Failed selecting from users: %v", err)
		return nil, impart.HTTPError{http.StatusInternalServerError, "Couldn't retrieve all users."}
	}
	defer rows.Close()

	users := []User{}
	for rows.Next() {
		u := User{}
		err = rows.Scan(&u.ID, &u.Username, &u.Created, &u.Status)
		if err != nil {
			log.Error("Failed scanning GetAllUsers() row: %v", err)
			break
		}
		users = append(users, u)
	}
	return &users, nil
}

func (db *datastore) GetAllUsersCount() int64 {
	var count int64
	err := db.QueryRow("SELECT COUNT(*) FROM users").Scan(&count)
	switch {
	case err == sql.ErrNoRows:
		return 0
	case err != nil:
		log.Error("Failed selecting all users count: %v", err)
		return 0
	}

	return count
}

func (db *datastore) GetUserLastPostTime(id int64) (*time.Time, error) {
	var t time.Time
	err := db.QueryRow("SELECT created FROM posts WHERE owner_id = ? ORDER BY created DESC LIMIT 1", id).Scan(&t)
	switch {
	case err == sql.ErrNoRows:
		return nil, nil
	case err != nil:
		log.Error("Failed selecting last post time from posts: %v", err)
		return nil, err
	}
	return &t, nil
}

// SetUserStatus changes a user's status in the database. see Users.UserStatus
func (db *datastore) SetUserStatus(id int64, status UserStatus) error {
	_, err := db.Exec("UPDATE users SET status = ? WHERE id = ?", status, id)
	if err != nil {
		return fmt.Errorf("failed to update user status: %v", err)
	}
	return nil
}

func (db *datastore) GetCollectionLastPostTime(id int64) (*time.Time, error) {
	var t time.Time
	err := db.QueryRow("SELECT created FROM posts WHERE collection_id = ? ORDER BY created DESC LIMIT 1", id).Scan(&t)
	switch {
	case err == sql.ErrNoRows:
		return nil, nil
	case err != nil:
		log.Error("Failed selecting last post time from posts: %v", err)
		return nil, err
	}
	return &t, nil
}

func (db *datastore) GenerateOAuthState(ctx context.Context, provider, clientID string) (string, error) {
	state := store.Generate62RandomString(24)
<<<<<<< HEAD
	_, err := db.ExecContext(ctx, "INSERT INTO oauth_client_state (state, provider, client_id, used, created_at) VALUES (?, ?, ?, FALSE, NOW())", state, provider, clientID)
=======
	_, err := db.ExecContext(ctx, "INSERT INTO oauth_client_states (state, used, created_at) VALUES (?, FALSE, NOW())", state)
>>>>>>> f343cebc
	if err != nil {
		return "", fmt.Errorf("unable to record oauth client state: %w", err)
	}
	return state, nil
}

<<<<<<< HEAD
func (db *datastore) ValidateOAuthState(ctx context.Context, state string) (string, string, error) {
	var provider string
	var clientID string
	err := wf_db.RunTransactionWithOptions(ctx, db.DB, &sql.TxOptions{}, func(ctx context.Context, tx *sql.Tx) error {
		err := tx.QueryRow("SELECT provider, client_id FROM oauth_client_state WHERE state = ? AND used = FALSE", state).Scan(&provider, &clientID)
		if err != nil {
			return err
		}

		res, err := tx.ExecContext(ctx, "UPDATE oauth_client_state SET used = TRUE WHERE state = ?", state)
		if err != nil {
			return err
		}
		rowsAffected, err := res.RowsAffected()
		if err != nil {
			return err
		}
		if rowsAffected != 1 {
			return fmt.Errorf("state not found")
		}
		return nil
	})
=======
func (db *datastore) ValidateOAuthState(ctx context.Context, state string) error {
	res, err := db.ExecContext(ctx, "UPDATE oauth_client_states SET used = TRUE WHERE state = ?", state)
	if err != nil {
		return err
	}
	rowsAffected, err := res.RowsAffected()
>>>>>>> f343cebc
	if err != nil {
		return "", "", nil
	}
	return provider, clientID, nil
}

func (db *datastore) RecordRemoteUserID(ctx context.Context, localUserID int64, remoteUserID, provider, clientID, accessToken string) error {
	var err error
	if db.driverName == driverSQLite {
<<<<<<< HEAD
		_, err = db.ExecContext(ctx, "INSERT OR REPLACE INTO users_oauth (user_id, remote_user_id, provider, client_id, access_token) VALUES (?, ?, ?, ?, ?)", localUserID, remoteUserID, provider, clientID, accessToken)
	} else {
		_, err = db.ExecContext(ctx, "INSERT INTO users_oauth (user_id, remote_user_id, provider, client_id, access_token) VALUES (?, ?, ?, ?, ?) "+db.upsert("user")+" access_token = ?", localUserID, remoteUserID, provider, clientID, accessToken, accessToken)
=======
		_, err = db.ExecContext(ctx, "INSERT OR REPLACE INTO oauth_users (user_id, remote_user_id) VALUES (?, ?)", localUserID, remoteUserID)
	} else {
		_, err = db.ExecContext(ctx, "INSERT INTO oauth_users (user_id, remote_user_id) VALUES (?, ?) "+db.upsert("user_id")+" user_id = ?", localUserID, remoteUserID, localUserID)
>>>>>>> f343cebc
	}
	if err != nil {
		log.Error("Unable to INSERT oauth_users for '%d': %v", localUserID, err)
	}
	return err
}

// GetIDForRemoteUser returns a user ID associated with a remote user ID.
func (db *datastore) GetIDForRemoteUser(ctx context.Context, remoteUserID, provider, clientID string) (int64, error) {
	var userID int64 = -1
	err := db.
<<<<<<< HEAD
		QueryRowContext(ctx, "SELECT user_id FROM users_oauth WHERE remote_user_id = ? AND provider = ? AND client_id = ?", remoteUserID, provider, clientID).
=======
		QueryRowContext(ctx, "SELECT user_id FROM oauth_users WHERE remote_user_id = ?", remoteUserID).
>>>>>>> f343cebc
		Scan(&userID)
	// Not finding a record is OK.
	if err != nil && err != sql.ErrNoRows {
		return -1, err
	}
	return userID, nil
}

// DatabaseInitialized returns whether or not the current datastore has been
// initialized with the correct schema.
// Currently, it checks to see if the `users` table exists.
func (db *datastore) DatabaseInitialized() bool {
	var dummy string
	var err error
	if db.driverName == driverSQLite {
		err = db.QueryRow("SELECT name FROM sqlite_master WHERE type = 'table' AND name = 'users'").Scan(&dummy)
	} else {
		err = db.QueryRow("SHOW TABLES LIKE 'users'").Scan(&dummy)
	}
	switch {
	case err == sql.ErrNoRows:
		return false
	case err != nil:
		log.Error("Couldn't SHOW TABLES: %v", err)
		return false
	}

	return true
}

func stringLogln(log *string, s string, v ...interface{}) {
	*log += fmt.Sprintf(s+"\n", v...)
}

func handleFailedPostInsert(err error) error {
	log.Error("Couldn't insert into posts: %v", err)
	return err
}<|MERGE_RESOLUTION|>--- conflicted
+++ resolved
@@ -2464,28 +2464,23 @@
 
 func (db *datastore) GenerateOAuthState(ctx context.Context, provider, clientID string) (string, error) {
 	state := store.Generate62RandomString(24)
-<<<<<<< HEAD
-	_, err := db.ExecContext(ctx, "INSERT INTO oauth_client_state (state, provider, client_id, used, created_at) VALUES (?, ?, ?, FALSE, NOW())", state, provider, clientID)
-=======
-	_, err := db.ExecContext(ctx, "INSERT INTO oauth_client_states (state, used, created_at) VALUES (?, FALSE, NOW())", state)
->>>>>>> f343cebc
+	_, err := db.ExecContext(ctx, "INSERT INTO oauth_client_states (state, provider, client_id, used, created_at) VALUES (?, ?, ?, FALSE, NOW())", state, provider, clientID)
 	if err != nil {
 		return "", fmt.Errorf("unable to record oauth client state: %w", err)
 	}
 	return state, nil
 }
 
-<<<<<<< HEAD
 func (db *datastore) ValidateOAuthState(ctx context.Context, state string) (string, string, error) {
 	var provider string
 	var clientID string
 	err := wf_db.RunTransactionWithOptions(ctx, db.DB, &sql.TxOptions{}, func(ctx context.Context, tx *sql.Tx) error {
-		err := tx.QueryRow("SELECT provider, client_id FROM oauth_client_state WHERE state = ? AND used = FALSE", state).Scan(&provider, &clientID)
+		err := tx.QueryRow("SELECT provider, client_id FROM oauth_client_states WHERE state = ? AND used = FALSE", state).Scan(&provider, &clientID)
 		if err != nil {
 			return err
 		}
 
-		res, err := tx.ExecContext(ctx, "UPDATE oauth_client_state SET used = TRUE WHERE state = ?", state)
+		res, err := tx.ExecContext(ctx, "UPDATE oauth_client_states SET used = TRUE WHERE state = ?", state)
 		if err != nil {
 			return err
 		}
@@ -2498,14 +2493,6 @@
 		}
 		return nil
 	})
-=======
-func (db *datastore) ValidateOAuthState(ctx context.Context, state string) error {
-	res, err := db.ExecContext(ctx, "UPDATE oauth_client_states SET used = TRUE WHERE state = ?", state)
-	if err != nil {
-		return err
-	}
-	rowsAffected, err := res.RowsAffected()
->>>>>>> f343cebc
 	if err != nil {
 		return "", "", nil
 	}
@@ -2515,15 +2502,9 @@
 func (db *datastore) RecordRemoteUserID(ctx context.Context, localUserID int64, remoteUserID, provider, clientID, accessToken string) error {
 	var err error
 	if db.driverName == driverSQLite {
-<<<<<<< HEAD
-		_, err = db.ExecContext(ctx, "INSERT OR REPLACE INTO users_oauth (user_id, remote_user_id, provider, client_id, access_token) VALUES (?, ?, ?, ?, ?)", localUserID, remoteUserID, provider, clientID, accessToken)
+		_, err = db.ExecContext(ctx, "INSERT OR REPLACE INTO oauth_users (user_id, remote_user_id, provider, client_id, access_token) VALUES (?, ?, ?, ?, ?)", localUserID, remoteUserID, provider, clientID, accessToken)
 	} else {
-		_, err = db.ExecContext(ctx, "INSERT INTO users_oauth (user_id, remote_user_id, provider, client_id, access_token) VALUES (?, ?, ?, ?, ?) "+db.upsert("user")+" access_token = ?", localUserID, remoteUserID, provider, clientID, accessToken, accessToken)
-=======
-		_, err = db.ExecContext(ctx, "INSERT OR REPLACE INTO oauth_users (user_id, remote_user_id) VALUES (?, ?)", localUserID, remoteUserID)
-	} else {
-		_, err = db.ExecContext(ctx, "INSERT INTO oauth_users (user_id, remote_user_id) VALUES (?, ?) "+db.upsert("user_id")+" user_id = ?", localUserID, remoteUserID, localUserID)
->>>>>>> f343cebc
+		_, err = db.ExecContext(ctx, "INSERT INTO oauth_users (user_id, remote_user_id, provider, client_id, access_token) VALUES (?, ?, ?, ?, ?) "+db.upsert("user")+" access_token = ?", localUserID, remoteUserID, provider, clientID, accessToken, accessToken)
 	}
 	if err != nil {
 		log.Error("Unable to INSERT oauth_users for '%d': %v", localUserID, err)
@@ -2535,11 +2516,7 @@
 func (db *datastore) GetIDForRemoteUser(ctx context.Context, remoteUserID, provider, clientID string) (int64, error) {
 	var userID int64 = -1
 	err := db.
-<<<<<<< HEAD
-		QueryRowContext(ctx, "SELECT user_id FROM users_oauth WHERE remote_user_id = ? AND provider = ? AND client_id = ?", remoteUserID, provider, clientID).
-=======
-		QueryRowContext(ctx, "SELECT user_id FROM oauth_users WHERE remote_user_id = ?", remoteUserID).
->>>>>>> f343cebc
+		QueryRowContext(ctx, "SELECT user_id FROM oauth_users WHERE remote_user_id = ? AND provider = ? AND client_id = ?", remoteUserID, provider, clientID).
 		Scan(&userID)
 	// Not finding a record is OK.
 	if err != nil && err != sql.ErrNoRows {
