/*
 * Copyright © 2018-2019 A Bunch Tell LLC.
 *
 * This file is part of WriteFreely.
 *
 * WriteFreely is free software: you can redistribute it and/or modify
 * it under the terms of the GNU Affero General Public License, included
 * in the LICENSE file in this source code package.
 */

package writefreely

import (
	"encoding/json"
	"fmt"
	"html/template"
	"net/http"
	"regexp"
	"strings"
	"sync"
	"time"

	"github.com/gorilla/mux"
	"github.com/gorilla/sessions"
	"github.com/guregu/null/zero"
	"github.com/writeas/impart"
	"github.com/writeas/web-core/auth"
	"github.com/writeas/web-core/data"
	"github.com/writeas/web-core/log"
	"github.com/writeas/writefreely/author"
	"github.com/writeas/writefreely/config"
	"github.com/writeas/writefreely/page"
)

type (
	userSettings struct {
		Username string `schema:"username" json:"username"`
		Email    string `schema:"email" json:"email"`
		NewPass  string `schema:"new-pass" json:"new_pass"`
		OldPass  string `schema:"current-pass" json:"current_pass"`
		IsLogOut bool   `schema:"logout" json:"logout"`
	}

	UserPage struct {
		page.StaticPage

		PageTitle string
		Separator template.HTML
		IsAdmin   bool
		CanInvite bool
	}
)

func NewUserPage(app *App, r *http.Request, u *User, title string, flashes []string) *UserPage {
	up := &UserPage{
		StaticPage: pageForReq(app, r),
		PageTitle:  title,
	}
	up.Username = u.Username
	up.Flashes = flashes
	up.Path = r.URL.Path
	up.IsAdmin = u.IsAdmin()
	up.CanInvite = canUserInvite(app.cfg, up.IsAdmin)
	return up
}

func canUserInvite(cfg *config.Config, isAdmin bool) bool {
	return cfg.App.UserInvites != "" &&
		(isAdmin || cfg.App.UserInvites != "admin")
}

func (up *UserPage) SetMessaging(u *User) {
	//up.NeedsAuth = app.db.DoesUserNeedAuth(u.ID)
}

const (
	loginAttemptExpiration = 3 * time.Second
)

var actuallyUsernameReg = regexp.MustCompile("username is actually ([a-z0-9\\-]+)\\. Please try that, instead")

func apiSignup(app *App, w http.ResponseWriter, r *http.Request) error {
	_, err := signup(app, w, r)
	return err
}

func signup(app *App, w http.ResponseWriter, r *http.Request) (*AuthUser, error) {
	reqJSON := IsJSON(r)

	// Get params
	var ur userRegistration
	if reqJSON {
		decoder := json.NewDecoder(r.Body)
		err := decoder.Decode(&ur)
		if err != nil {
			log.Error("Couldn't parse signup JSON request: %v\n", err)
			return nil, ErrBadJSON
		}
	} else {
		// Check if user is already logged in
		u := getUserSession(app, r)
		if u != nil {
			return &AuthUser{User: u}, nil
		}

		err := r.ParseForm()
		if err != nil {
			log.Error("Couldn't parse signup form request: %v\n", err)
			return nil, ErrBadFormData
		}

		err = app.formDecoder.Decode(&ur, r.PostForm)
		if err != nil {
			log.Error("Couldn't decode signup form request: %v\n", err)
			return nil, ErrBadFormData
		}
	}

	return signupWithRegistration(app, ur, w, r)
}

func signupWithRegistration(app *App, signup userRegistration, w http.ResponseWriter, r *http.Request) (*AuthUser, error) {
	reqJSON := IsJSON(r)

	// Validate required params (alias)
	if signup.Alias == "" {
		return nil, impart.HTTPError{http.StatusBadRequest, "A username is required."}
	}
	if signup.Pass == "" {
		return nil, impart.HTTPError{http.StatusBadRequest, "A password is required."}
	}
	var desiredUsername string
	if signup.Normalize {
		// With this option we simply conform the username to what we expect
		// without complaining. Since they might've done something funny, like
		// enter: write.as/Way Out There, we'll use their raw input for the new
		// collection name and sanitize for the slug / username.
		desiredUsername = signup.Alias
		signup.Alias = getSlug(signup.Alias, "")
	}
	if !author.IsValidUsername(app.cfg, signup.Alias) {
		// Ensure the username is syntactically correct.
		return nil, impart.HTTPError{http.StatusPreconditionFailed, "Username is reserved or isn't valid. It must be at least 3 characters long, and can only include letters, numbers, and hyphens."}
	}

	// Handle empty optional params
	// TODO: remove this var
	createdWithPass := true
	hashedPass, err := auth.HashPass([]byte(signup.Pass))
	if err != nil {
		return nil, impart.HTTPError{http.StatusInternalServerError, "Could not create password hash."}
	}

	// Create struct to insert
	u := &User{
		Username:   signup.Alias,
		HashedPass: hashedPass,
		HasPass:    createdWithPass,
		Email:      prepareUserEmail(signup.Email, app.keys.EmailKey),
		Created:    time.Now().Truncate(time.Second).UTC(),
	}

	// Create actual user
	if err := app.db.CreateUser(app.cfg, u, desiredUsername); err != nil {
		return nil, err
	}

	// Log invite if needed
	if signup.InviteCode != "" {
		cu, err := app.db.GetUserForAuth(signup.Alias)
		if err != nil {
			return nil, err
		}
		err = app.db.CreateInvitedUser(signup.InviteCode, cu.ID)
		if err != nil {
			return nil, err
		}
	}

	// Add back unencrypted data for response
	if signup.Email != "" {
		u.Email.String = signup.Email
	}

	resUser := &AuthUser{
		User: u,
	}
	if !createdWithPass {
		resUser.Password = signup.Pass
	}
	title := signup.Alias
	if signup.Normalize {
		title = desiredUsername
	}
	resUser.Collections = &[]Collection{
		{
			Alias: signup.Alias,
			Title: title,
		},
	}

	var token string
	if reqJSON && !signup.Web {
		token, err = app.db.GetAccessToken(u.ID)
		if err != nil {
			return nil, impart.HTTPError{http.StatusInternalServerError, "Could not create access token. Try re-authenticating."}
		}
		resUser.AccessToken = token
	} else {
		session, err := app.sessionStore.Get(r, cookieName)
		if err != nil {
			// The cookie should still save, even if there's an error.
			// Source: https://github.com/gorilla/sessions/issues/16#issuecomment-143642144
			log.Error("Session: %v; ignoring", err)
		}
		session.Values[cookieUserVal] = resUser.User.Cookie()
		err = session.Save(r, w)
		if err != nil {
			log.Error("Couldn't save session: %v", err)
			return nil, err
		}
	}
	if reqJSON {
		return resUser, impart.WriteSuccess(w, resUser, http.StatusCreated)
	}

	return resUser, nil
}

func viewLogout(app *App, w http.ResponseWriter, r *http.Request) error {
	session, err := app.sessionStore.Get(r, cookieName)
	if err != nil {
		return ErrInternalCookieSession
	}

	// Ensure user has an email or password set before they go, so they don't
	// lose access to their account.
	val := session.Values[cookieUserVal]
	var u = &User{}
	var ok bool
	if u, ok = val.(*User); !ok {
		log.Error("Error casting user object on logout. Vals: %+v Resetting cookie.", session.Values)

		err = session.Save(r, w)
		if err != nil {
			log.Error("Couldn't save session on logout: %v", err)
			return impart.HTTPError{http.StatusInternalServerError, "Unable to save cookie session."}
		}

		return impart.HTTPError{http.StatusFound, "/"}
	}

	u, err = app.db.GetUserByID(u.ID)
	if err != nil && err != ErrUserNotFound {
		return impart.HTTPError{http.StatusInternalServerError, "Unable to fetch user information."}
	}

	session.Options.MaxAge = -1

	err = session.Save(r, w)
	if err != nil {
		log.Error("Couldn't save session on logout: %v", err)
		return impart.HTTPError{http.StatusInternalServerError, "Unable to save cookie session."}
	}

	return impart.HTTPError{http.StatusFound, "/"}
}

func handleAPILogout(app *App, w http.ResponseWriter, r *http.Request) error {
	accessToken := r.Header.Get("Authorization")
	if accessToken == "" {
		return ErrNoAccessToken
	}
	t := auth.GetToken(accessToken)
	if len(t) == 0 {
		return ErrNoAccessToken
	}
	err := app.db.DeleteToken(t)
	if err != nil {
		return err
	}
	return impart.HTTPError{Status: http.StatusNoContent}
}

func viewLogin(app *App, w http.ResponseWriter, r *http.Request) error {
	var earlyError string
	oneTimeToken := r.FormValue("with")
	if oneTimeToken != "" {
		log.Info("Calling login with one-time token.")
		err := login(app, w, r)
		if err != nil {
			log.Info("Received error: %v", err)
			earlyError = fmt.Sprintf("%s", err)
		}
	}

	session, err := app.sessionStore.Get(r, cookieName)
	if err != nil {
		// Ignore this
		log.Error("Unable to get session; ignoring: %v", err)
	}

	p := &struct {
		page.StaticPage
		To            string
		Message       template.HTML
		Flashes       []template.HTML
		LoginUsername string
		OauthSlack    bool
		OauthWriteAs  bool
	}{
		pageForReq(app, r),
		r.FormValue("to"),
		template.HTML(""),
		[]template.HTML{},
		getTempInfo(app, "login-user", r, w),
		app.Config().SlackOauth.ClientID != "",
		app.Config().WriteAsOauth.ClientID != "",
	}

	if earlyError != "" {
		p.Flashes = append(p.Flashes, template.HTML(earlyError))
	}

	// Display any error messages
	flashes, _ := getSessionFlashes(app, w, r, session)
	for _, flash := range flashes {
		p.Flashes = append(p.Flashes, template.HTML(flash))
	}
	err = pages["login.tmpl"].ExecuteTemplate(w, "base", p)
	if err != nil {
		log.Error("Unable to render login: %v", err)
		return err
	}
	return nil
}

func webLogin(app *App, w http.ResponseWriter, r *http.Request) error {
	err := login(app, w, r)
	if err != nil {
		username := r.FormValue("alias")
		// Login request was unsuccessful; save the error in the session and redirect them
		if err, ok := err.(impart.HTTPError); ok {
			session, _ := app.sessionStore.Get(r, cookieName)
			if session != nil {
				session.AddFlash(err.Message)
				session.Save(r, w)
			}

			if m := actuallyUsernameReg.FindStringSubmatch(err.Message); len(m) > 0 {
				// Retain fixed username recommendation for the login form
				username = m[1]
			}
		}

		// Pass along certain information
		saveTempInfo(app, "login-user", username, r, w)

		// Retain post-login URL if one was given
		redirectTo := "/login"
		postLoginRedirect := r.FormValue("to")
		if postLoginRedirect != "" {
			redirectTo += "?to=" + postLoginRedirect
		}

		log.Error("Unable to login: %v", err)
		return impart.HTTPError{http.StatusTemporaryRedirect, redirectTo}
	}

	return nil
}

var loginAttemptUsers = sync.Map{}

func login(app *App, w http.ResponseWriter, r *http.Request) error {
	reqJSON := IsJSON(r)
	oneTimeToken := r.FormValue("with")
	verbose := r.FormValue("all") == "true" || r.FormValue("verbose") == "1" || r.FormValue("verbose") == "true" || (reqJSON && oneTimeToken != "")

	redirectTo := r.FormValue("to")
	if redirectTo == "" {
		if app.cfg.App.SingleUser {
			redirectTo = "/me/new"
		} else {
			redirectTo = "/"
		}
	}

	var u *User
	var err error
	var signin userCredentials

	// Log in with one-time token if one is given
	if oneTimeToken != "" {
		log.Info("Login: Logging user in via token.")
		userID := app.db.GetUserID(oneTimeToken)
		if userID == -1 {
			log.Error("Login: Got user -1 from token")
			err := ErrBadAccessToken
			err.Message = "Expired or invalid login code."
			return err
		}
		log.Info("Login: Found user %d.", userID)

		u, err = app.db.GetUserByID(userID)
		if err != nil {
			log.Error("Unable to fetch user on one-time token login: %v", err)
			return impart.HTTPError{http.StatusInternalServerError, "There was an error retrieving the user you want."}
		}
		log.Info("Login: Got user via token")
	} else {
		// Get params
		if reqJSON {
			decoder := json.NewDecoder(r.Body)
			err := decoder.Decode(&signin)
			if err != nil {
				log.Error("Couldn't parse signin JSON request: %v\n", err)
				return ErrBadJSON
			}
		} else {
			err := r.ParseForm()
			if err != nil {
				log.Error("Couldn't parse signin form request: %v\n", err)
				return ErrBadFormData
			}

			err = app.formDecoder.Decode(&signin, r.PostForm)
			if err != nil {
				log.Error("Couldn't decode signin form request: %v\n", err)
				return ErrBadFormData
			}
		}

		log.Info("Login: Attempting login for '%s'", signin.Alias)

		// Validate required params (all)
		if signin.Alias == "" {
			msg := "Parameter `alias` required."
			if signin.Web {
				msg = "A username is required."
			}
			return impart.HTTPError{http.StatusBadRequest, msg}
		}
		if !signin.EmailLogin && signin.Pass == "" {
			msg := "Parameter `pass` required."
			if signin.Web {
				msg = "A password is required."
			}
			return impart.HTTPError{http.StatusBadRequest, msg}
		}

		// Prevent excessive login attempts on the same account
		// Skip this check in dev environment
		if !app.cfg.Server.Dev {
			now := time.Now()
			attemptExp, att := loginAttemptUsers.LoadOrStore(signin.Alias, now.Add(loginAttemptExpiration))
			if att {
				if attemptExpTime, ok := attemptExp.(time.Time); ok {
					if attemptExpTime.After(now) {
						// This user attempted previously, and the period hasn't expired yet
						return impart.HTTPError{http.StatusTooManyRequests, "You're doing that too much."}
					} else {
						// This user attempted previously, but the time expired; free up space
						loginAttemptUsers.Delete(signin.Alias)
					}
				} else {
					log.Error("Unable to cast expiration to time")
				}
			}
		}

		// Retrieve password
		u, err = app.db.GetUserForAuth(signin.Alias)
		if err != nil {
			log.Info("Unable to getUserForAuth on %s: %v", signin.Alias, err)
			if strings.IndexAny(signin.Alias, "@") > 0 {
				log.Info("Suggesting: %s", ErrUserNotFoundEmail.Message)
				return ErrUserNotFoundEmail
			}
			return err
		}
		// Authenticate
		if u.Email.String == "" {
			// User has no email set, so check if they haven't added a password, either,
			// so we can return a more helpful error message.
			if hasPass, _ := app.db.IsUserPassSet(u.ID); !hasPass {
				log.Info("Tried logging in to %s, but no password or email.", signin.Alias)
				return impart.HTTPError{http.StatusPreconditionFailed, "This user never added a password or email address. Please contact us for help."}
			}
		}
		if !auth.Authenticated(u.HashedPass, []byte(signin.Pass)) {
			return impart.HTTPError{http.StatusUnauthorized, "Incorrect password."}
		}
	}

	if reqJSON && !signin.Web {
		var token string
		if r.Header.Get("User-Agent") == "" {
			// Get last created token when User-Agent is empty
			token = app.db.FetchLastAccessToken(u.ID)
			if token == "" {
				token, err = app.db.GetAccessToken(u.ID)
			}
		} else {
			token, err = app.db.GetAccessToken(u.ID)
		}
		if err != nil {
			log.Error("Login: Unable to create access token: %v", err)
			return impart.HTTPError{http.StatusInternalServerError, "Could not create access token. Try re-authenticating."}
		}
		resUser := getVerboseAuthUser(app, token, u, verbose)
		return impart.WriteSuccess(w, resUser, http.StatusOK)
	}

	session, err := app.sessionStore.Get(r, cookieName)
	if err != nil {
		// The cookie should still save, even if there's an error.
		log.Error("Login: Session: %v; ignoring", err)
	}

	// Remove unwanted data
	session.Values[cookieUserVal] = u.Cookie()
	err = session.Save(r, w)
	if err != nil {
		log.Error("Login: Couldn't save session: %v", err)
		// TODO: return error
	}

	// Send success
	if reqJSON {
		return impart.WriteSuccess(w, &AuthUser{User: u}, http.StatusOK)
	}
	log.Info("Login: Redirecting to %s", redirectTo)
	w.Header().Set("Location", redirectTo)
	w.WriteHeader(http.StatusFound)
	return nil
}

func getVerboseAuthUser(app *App, token string, u *User, verbose bool) *AuthUser {
	resUser := &AuthUser{
		AccessToken: token,
		User:        u,
	}

	// Fetch verbose user data if requested
	if verbose {
		posts, err := app.db.GetUserPosts(u)
		if err != nil {
			log.Error("Login: Unable to get user posts: %v", err)
		}
		colls, err := app.db.GetCollections(u, app.cfg.App.Host)
		if err != nil {
			log.Error("Login: Unable to get user collections: %v", err)
		}
		passIsSet, err := app.db.IsUserPassSet(u.ID)
		if err != nil {
			// TODO: correct error meesage
			log.Error("Login: Unable to get user collections: %v", err)
		}

		resUser.Posts = posts
		resUser.Collections = colls
		resUser.User.HasPass = passIsSet
	}
	return resUser
}

func viewExportOptions(app *App, u *User, w http.ResponseWriter, r *http.Request) error {
	// Fetch extra user data
	p := NewUserPage(app, r, u, "Export", nil)

	showUserPage(w, "export", p)
	return nil
}

func viewExportPosts(app *App, w http.ResponseWriter, r *http.Request) ([]byte, string, error) {
	var filename string
	var u = &User{}
	reqJSON := IsJSON(r)
	if reqJSON {
		// Use given Authorization header
		accessToken := r.Header.Get("Authorization")
		if accessToken == "" {
			return nil, filename, ErrNoAccessToken
		}

		userID := app.db.GetUserID(accessToken)
		if userID == -1 {
			return nil, filename, ErrBadAccessToken
		}

		var err error
		u, err = app.db.GetUserByID(userID)
		if err != nil {
			return nil, filename, impart.HTTPError{http.StatusInternalServerError, "Unable to retrieve requested user."}
		}
	} else {
		// Use user cookie
		session, err := app.sessionStore.Get(r, cookieName)
		if err != nil {
			// The cookie should still save, even if there's an error.
			log.Error("Session: %v; ignoring", err)
		}

		val := session.Values[cookieUserVal]
		var ok bool
		if u, ok = val.(*User); !ok {
			return nil, filename, ErrNotLoggedIn
		}
	}

	filename = u.Username + "-posts-" + time.Now().Truncate(time.Second).UTC().Format("200601021504")

	// Fetch data we're exporting
	var err error
	var data []byte
	posts, err := app.db.GetUserPosts(u)
	if err != nil {
		return data, filename, err
	}

	// Export as CSV
	if strings.HasSuffix(r.URL.Path, ".csv") {
		data = exportPostsCSV(app.cfg.App.Host, u, posts)
		return data, filename, err
	}
	if strings.HasSuffix(r.URL.Path, ".zip") {
		data = exportPostsZip(u, posts)
		return data, filename, err
	}

	if r.FormValue("pretty") == "1" {
		data, err = json.MarshalIndent(posts, "", "\t")
	} else {
		data, err = json.Marshal(posts)
	}
	return data, filename, err
}

func viewExportFull(app *App, w http.ResponseWriter, r *http.Request) ([]byte, string, error) {
	var err error
	filename := ""
	u := getUserSession(app, r)
	if u == nil {
		return nil, filename, ErrNotLoggedIn
	}
	filename = u.Username + "-" + time.Now().Truncate(time.Second).UTC().Format("200601021504")

	exportUser := compileFullExport(app, u)

	var data []byte
	if r.FormValue("pretty") == "1" {
		data, err = json.MarshalIndent(exportUser, "", "\t")
	} else {
		data, err = json.Marshal(exportUser)
	}
	return data, filename, err
}

func viewMeAPI(app *App, w http.ResponseWriter, r *http.Request) error {
	reqJSON := IsJSON(r)
	uObj := struct {
		ID       int64  `json:"id,omitempty"`
		Username string `json:"username,omitempty"`
	}{}
	var err error

	if reqJSON {
		_, uObj.Username, err = app.db.GetUserDataFromToken(r.Header.Get("Authorization"))
		if err != nil {
			return err
		}
	} else {
		u := getUserSession(app, r)
		if u == nil {
			return impart.WriteSuccess(w, uObj, http.StatusOK)
		}
		uObj.Username = u.Username
	}

	return impart.WriteSuccess(w, uObj, http.StatusOK)
}

func viewMyPostsAPI(app *App, u *User, w http.ResponseWriter, r *http.Request) error {
	reqJSON := IsJSON(r)
	if !reqJSON {
		return ErrBadRequestedType
	}

	var err error
	p := GetPostsCache(u.ID)
	if p == nil {
		userPostsCache.Lock()
		if userPostsCache.users[u.ID].ready == nil {
			userPostsCache.users[u.ID] = postsCacheItem{ready: make(chan struct{})}
			userPostsCache.Unlock()

			p, err = app.db.GetUserPosts(u)
			if err != nil {
				return err
			}

			CachePosts(u.ID, p)
		} else {
			userPostsCache.Unlock()

			<-userPostsCache.users[u.ID].ready
			p = GetPostsCache(u.ID)
		}
	}

	return impart.WriteSuccess(w, p, http.StatusOK)
}

func viewMyCollectionsAPI(app *App, u *User, w http.ResponseWriter, r *http.Request) error {
	reqJSON := IsJSON(r)
	if !reqJSON {
		return ErrBadRequestedType
	}

	p, err := app.db.GetCollections(u, app.cfg.App.Host)
	if err != nil {
		return err
	}

	return impart.WriteSuccess(w, p, http.StatusOK)
}

func viewArticles(app *App, u *User, w http.ResponseWriter, r *http.Request) error {
	p, err := app.db.GetAnonymousPosts(u)
	if err != nil {
		log.Error("unable to fetch anon posts: %v", err)
	}
	// nil-out AnonymousPosts slice for easy detection in the template
	if p != nil && len(*p) == 0 {
		p = nil
	}

	f, err := getSessionFlashes(app, w, r, nil)
	if err != nil {
		log.Error("unable to fetch flashes: %v", err)
	}

	c, err := app.db.GetPublishableCollections(u, app.cfg.App.Host)
	if err != nil {
		log.Error("unable to fetch collections: %v", err)
	}

	suspended, err := app.db.IsUserSuspended(u.ID)
	if err != nil {
		log.Error("view articles: %v", err)
	}
	d := struct {
		*UserPage
		AnonymousPosts *[]PublicPost
		Collections    *[]Collection
		Suspended      bool
	}{
		UserPage:       NewUserPage(app, r, u, u.Username+"'s Posts", f),
		AnonymousPosts: p,
		Collections:    c,
		Suspended:      suspended,
	}
	d.UserPage.SetMessaging(u)
	w.Header().Set("Cache-Control", "no-cache, no-store, must-revalidate")
	w.Header().Set("Expires", "Thu, 04 Oct 1990 20:00:00 GMT")
	showUserPage(w, "articles", d)

	return nil
}

func viewCollections(app *App, u *User, w http.ResponseWriter, r *http.Request) error {
	c, err := app.db.GetCollections(u, app.cfg.App.Host)
	if err != nil {
		log.Error("unable to fetch collections: %v", err)
		return fmt.Errorf("No collections")
	}

	f, _ := getSessionFlashes(app, w, r, nil)

	uc, _ := app.db.GetUserCollectionCount(u.ID)
	// TODO: handle any errors

	suspended, err := app.db.IsUserSuspended(u.ID)
	if err != nil {
		log.Error("view collections %v", err)
		return fmt.Errorf("view collections: %v", err)
	}
	d := struct {
		*UserPage
		Collections *[]Collection

		UsedCollections, TotalCollections int

		NewBlogsDisabled bool
		Suspended        bool
	}{
		UserPage:         NewUserPage(app, r, u, u.Username+"'s Blogs", f),
		Collections:      c,
		UsedCollections:  int(uc),
		NewBlogsDisabled: !app.cfg.App.CanCreateBlogs(uc),
		Suspended:        suspended,
	}
	d.UserPage.SetMessaging(u)
	showUserPage(w, "collections", d)

	return nil
}

func viewEditCollection(app *App, u *User, w http.ResponseWriter, r *http.Request) error {
	vars := mux.Vars(r)
	c, err := app.db.GetCollection(vars["collection"])
	if err != nil {
		return err
	}
	if c.OwnerID != u.ID {
		return ErrCollectionNotFound
	}

	suspended, err := app.db.IsUserSuspended(u.ID)
	if err != nil {
		log.Error("view edit collection %v", err)
		return fmt.Errorf("view edit collection: %v", err)
	}
	flashes, _ := getSessionFlashes(app, w, r, nil)
	obj := struct {
		*UserPage
		*Collection
		Suspended bool
	}{
		UserPage:   NewUserPage(app, r, u, "Edit "+c.DisplayTitle(), flashes),
		Collection: c,
		Suspended:  suspended,
	}

	showUserPage(w, "collection", obj)
	return nil
}

func updateSettings(app *App, w http.ResponseWriter, r *http.Request) error {
	reqJSON := IsJSON(r)

	var s userSettings
	var u *User
	var sess *sessions.Session
	var err error
	if reqJSON {
		accessToken := r.Header.Get("Authorization")
		if accessToken == "" {
			return ErrNoAccessToken
		}

		u, err = app.db.GetAPIUser(accessToken)
		if err != nil {
			return ErrBadAccessToken
		}

		decoder := json.NewDecoder(r.Body)
		err := decoder.Decode(&s)
		if err != nil {
			log.Error("Couldn't parse settings JSON request: %v\n", err)
			return ErrBadJSON
		}

		// Prevent all username updates
		// TODO: support changing username via JSON API request
		s.Username = ""
	} else {
		u, sess = getUserAndSession(app, r)
		if u == nil {
			return ErrNotLoggedIn
		}

		err := r.ParseForm()
		if err != nil {
			log.Error("Couldn't parse settings form request: %v\n", err)
			return ErrBadFormData
		}

		err = app.formDecoder.Decode(&s, r.PostForm)
		if err != nil {
			log.Error("Couldn't decode settings form request: %v\n", err)
			return ErrBadFormData
		}
	}

	// Do update
	postUpdateReturn := r.FormValue("return")
	redirectTo := "/me/settings"
	if s.IsLogOut {
		redirectTo += "?logout=1"
	} else if postUpdateReturn != "" {
		redirectTo = postUpdateReturn
	}

	// Only do updates on values we need
	if s.Username != "" && s.Username == u.Username {
		// Username hasn't actually changed; blank it out
		s.Username = ""
	}
	err = app.db.ChangeSettings(app, u, &s)
	if err != nil {
		if reqJSON {
			return err
		}

		if err, ok := err.(impart.HTTPError); ok {
			addSessionFlash(app, w, r, err.Message, nil)
		}
	} else {
		// Successful update.
		if reqJSON {
			return impart.WriteSuccess(w, u, http.StatusOK)
		}

		if s.IsLogOut {
			redirectTo = "/me/logout"
		} else {
			sess.Values[cookieUserVal] = u.Cookie()
			addSessionFlash(app, w, r, "Account updated.", nil)
		}
	}

	w.Header().Set("Location", redirectTo)
	w.WriteHeader(http.StatusFound)
	return nil
}

func updatePassphrase(app *App, w http.ResponseWriter, r *http.Request) error {
	accessToken := r.Header.Get("Authorization")
	if accessToken == "" {
		return ErrNoAccessToken
	}

	curPass := r.FormValue("current")
	newPass := r.FormValue("new")
	// Ensure a new password is given (always required)
	if newPass == "" {
		return impart.HTTPError{http.StatusBadRequest, "Provide a new password."}
	}

	userID, sudo := app.db.GetUserIDPrivilege(accessToken)
	if userID == -1 {
		return ErrBadAccessToken
	}

	// Ensure a current password is given if the access token doesn't have sudo
	// privileges.
	if !sudo && curPass == "" {
		return impart.HTTPError{http.StatusBadRequest, "Provide current password."}
	}

	// Hash the new password
	hashedPass, err := auth.HashPass([]byte(newPass))
	if err != nil {
		return impart.HTTPError{http.StatusInternalServerError, "Could not create password hash."}
	}

	// Do update
	err = app.db.ChangePassphrase(userID, sudo, curPass, hashedPass)
	if err != nil {
		return err
	}

	return impart.WriteSuccess(w, struct{}{}, http.StatusOK)
}

func viewStats(app *App, u *User, w http.ResponseWriter, r *http.Request) error {
	var c *Collection
	var err error
	vars := mux.Vars(r)
	alias := vars["collection"]
	if alias != "" {
		c, err = app.db.GetCollection(alias)
		if err != nil {
			return err
		}
		if c.OwnerID != u.ID {
			return ErrCollectionNotFound
		}
	}

	topPosts, err := app.db.GetTopPosts(u, alias)
	if err != nil {
		log.Error("Unable to get top posts: %v", err)
		return err
	}

	flashes, _ := getSessionFlashes(app, w, r, nil)
	titleStats := ""
	if c != nil {
		titleStats = c.DisplayTitle() + " "
	}

	suspended, err := app.db.IsUserSuspended(u.ID)
	if err != nil {
		log.Error("view stats: %v", err)
		return err
	}
	obj := struct {
		*UserPage
		VisitsBlog  string
		Collection  *Collection
		TopPosts    *[]PublicPost
		APFollowers int
		Suspended   bool
	}{
		UserPage:   NewUserPage(app, r, u, titleStats+"Stats", flashes),
		VisitsBlog: alias,
		Collection: c,
		TopPosts:   topPosts,
		Suspended:  suspended,
	}
	if app.cfg.App.Federation {
		folls, err := app.db.GetAPFollowers(c)
		if err != nil {
			return err
		}
		obj.APFollowers = len(*folls)
	}

	showUserPage(w, "stats", obj)
	return nil
}

func viewSettings(app *App, u *User, w http.ResponseWriter, r *http.Request) error {
	fullUser, err := app.db.GetUserByID(u.ID)
	if err != nil {
		log.Error("Unable to get user for settings: %s", err)
		return impart.HTTPError{http.StatusInternalServerError, "Unable to retrieve user data. The humans have been alerted."}
	}

	passIsSet, err := app.db.IsUserPassSet(u.ID)
	if err != nil {
		log.Error("Unable to get isUserPassSet for settings: %s", err)
		return impart.HTTPError{http.StatusInternalServerError, "Unable to retrieve user data. The humans have been alerted."}
	}

	flashes, _ := getSessionFlashes(app, w, r, nil)

	obj := struct {
		*UserPage
		Email     string
		HasPass   bool
		IsLogOut  bool
		Suspended bool
	}{
		UserPage:  NewUserPage(app, r, u, "Account Settings", flashes),
		Email:     fullUser.EmailClear(app.keys),
		HasPass:   passIsSet,
		IsLogOut:  r.FormValue("logout") == "1",
		Suspended: fullUser.IsSilenced(),
	}

	showUserPage(w, "settings", obj)
	return nil
}

func saveTempInfo(app *App, key, val string, r *http.Request, w http.ResponseWriter) error {
	session, err := app.sessionStore.Get(r, "t")
	if err != nil {
		return ErrInternalCookieSession
	}

	session.Values[key] = val
	err = session.Save(r, w)
	if err != nil {
		log.Error("Couldn't saveTempInfo for key-val (%s:%s): %v", key, val, err)
	}
	return err
}

func getTempInfo(app *App, key string, r *http.Request, w http.ResponseWriter) string {
	session, err := app.sessionStore.Get(r, "t")
	if err != nil {
		return ""
	}

	// Get the information
	var s = ""
	var ok bool
	if s, ok = session.Values[key].(string); !ok {
		return ""
	}

	// Delete cookie
	session.Options.MaxAge = -1
	err = session.Save(r, w)
	if err != nil {
		log.Error("Couldn't erase temp data for key %s: %v", key, err)
	}

	// Return value
	return s
}

<<<<<<< HEAD
func handleUserDelete(app *App, u *User, w http.ResponseWriter, r *http.Request) error {
	confirmUsername := r.PostFormValue("confirm-username")
	if u.Username != confirmUsername {
		return impart.HTTPError{http.StatusBadRequest, "Confirmation username must match your username exactly."}
	}

	// TODO: prevent admin delete themselves?
	err := app.db.DeleteAccount(u.ID)
	if err != nil {
		log.Error("user delete account: %v", err)
		return impart.HTTPError{http.StatusInternalServerError, fmt.Sprintf("Could not delete account: %v", err)}
	}

	_ = addSessionFlash(app, w, r, "Account deleted successfully, sorry to see you go.", nil)
	return impart.HTTPError{http.StatusFound, "/me/logout"}
=======
func prepareUserEmail(input string, emailKey []byte) zero.String {
	email := zero.NewString("", input != "")
	if len(input) > 0 {
		encEmail, err := data.Encrypt(emailKey, input)
		if err != nil {
			log.Error("Unable to encrypt email: %s\n", err)
		} else {
			email.String = string(encEmail)
		}
	}
	return email
>>>>>>> 252d59d3
}<|MERGE_RESOLUTION|>--- conflicted
+++ resolved
@@ -1094,7 +1094,6 @@
 	return s
 }
 
-<<<<<<< HEAD
 func handleUserDelete(app *App, u *User, w http.ResponseWriter, r *http.Request) error {
 	confirmUsername := r.PostFormValue("confirm-username")
 	if u.Username != confirmUsername {
@@ -1110,7 +1109,8 @@
 
 	_ = addSessionFlash(app, w, r, "Account deleted successfully, sorry to see you go.", nil)
 	return impart.HTTPError{http.StatusFound, "/me/logout"}
-=======
+}
+
 func prepareUserEmail(input string, emailKey []byte) zero.String {
 	email := zero.NewString("", input != "")
 	if len(input) > 0 {
@@ -1122,5 +1122,4 @@
 		}
 	}
 	return email
->>>>>>> 252d59d3
 }