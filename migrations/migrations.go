--- conflicted
+++ resolved
@@ -67,11 +67,8 @@
 	New("optimize drafts retrieval", optimizeDrafts),                // V8 -> V9
 	New("support post signatures", supportPostSignatures),           // V9 -> V10 (v0.13.0)
 	New("Widen oauth_users.access_token", widenOauthAcceesToken),    // V10 -> V11
-<<<<<<< HEAD
-	New("support newsletters", supportLetters),                      // V11 -> V12
-=======
-	New("support verifying fedi profile", fediverseVerifyProfile),   // V11 -> V12
->>>>>>> 62f9b294
+	New("support verifying fedi profile", fediverseVerifyProfile),   // V11 -> V12 (v0.14.0)
+	New("support newsletters", supportLetters),                      // V12 -> V13
 }
 
 // CurrentVer returns the current migration version the application is on
