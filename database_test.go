package writefreely

import (
	"context"
	"database/sql"
	"github.com/stretchr/testify/assert"
	"testing"
)

func TestOAuthDatastore(t *testing.T) {
	if !runMySQLTests() {
		t.Skip("skipping mysql tests")
	}
	withTestDB(t, func(db *sql.DB) {
		ctx := context.Background()
		ds := &datastore{
			DB:         db,
			driverName: "",
		}

		state, err := ds.GenerateOAuthState(ctx, "test", "development")
		assert.NoError(t, err)
		assert.Len(t, state, 24)

		countRows(t, ctx, db, 1, "SELECT COUNT(*) FROM `oauth_client_states` WHERE `state` = ? AND `used` = false", state)

		_, _, err = ds.ValidateOAuthState(ctx, state)
		assert.NoError(t, err)

		countRows(t, ctx, db, 1, "SELECT COUNT(*) FROM `oauth_client_states` WHERE `state` = ? AND `used` = true", state)

		var localUserID int64 = 99
		var remoteUserID = "100"
		err = ds.RecordRemoteUserID(ctx, localUserID, remoteUserID, "test", "test", "access_token_a")
		assert.NoError(t, err)

<<<<<<< HEAD
		countRows(t, ctx, db, 1, "SELECT COUNT(*) FROM `users_oauth` WHERE `user_id` = ? AND `remote_user_id` = ? AND access_token = 'access_token_a'", localUserID, remoteUserID)
=======
		countRows(t, ctx, db, 1, "SELECT COUNT(*) FROM `oauth_users` WHERE `user_id` = ? AND `remote_user_id` = ?", localUserID, remoteUserID)
>>>>>>> f343cebc

		err = ds.RecordRemoteUserID(ctx, localUserID, remoteUserID, "test", "test", "access_token_b")
		assert.NoError(t, err)

		countRows(t, ctx, db, 1, "SELECT COUNT(*) FROM `users_oauth` WHERE `user_id` = ? AND `remote_user_id` = ? AND access_token = 'access_token_b'", localUserID, remoteUserID)

		countRows(t, ctx, db, 1, "SELECT COUNT(*) FROM `users_oauth`")

		foundUserID, err := ds.GetIDForRemoteUser(ctx, remoteUserID, "test", "test")
		assert.NoError(t, err)
		assert.Equal(t, localUserID, foundUserID)
	})
}<|MERGE_RESOLUTION|>--- conflicted
+++ resolved
@@ -34,18 +34,14 @@
 		err = ds.RecordRemoteUserID(ctx, localUserID, remoteUserID, "test", "test", "access_token_a")
 		assert.NoError(t, err)
 
-<<<<<<< HEAD
-		countRows(t, ctx, db, 1, "SELECT COUNT(*) FROM `users_oauth` WHERE `user_id` = ? AND `remote_user_id` = ? AND access_token = 'access_token_a'", localUserID, remoteUserID)
-=======
-		countRows(t, ctx, db, 1, "SELECT COUNT(*) FROM `oauth_users` WHERE `user_id` = ? AND `remote_user_id` = ?", localUserID, remoteUserID)
->>>>>>> f343cebc
+		countRows(t, ctx, db, 1, "SELECT COUNT(*) FROM `oauth_users` WHERE `user_id` = ? AND `remote_user_id` = ? AND access_token = 'access_token_a'", localUserID, remoteUserID)
 
 		err = ds.RecordRemoteUserID(ctx, localUserID, remoteUserID, "test", "test", "access_token_b")
 		assert.NoError(t, err)
 
-		countRows(t, ctx, db, 1, "SELECT COUNT(*) FROM `users_oauth` WHERE `user_id` = ? AND `remote_user_id` = ? AND access_token = 'access_token_b'", localUserID, remoteUserID)
+		countRows(t, ctx, db, 1, "SELECT COUNT(*) FROM `oauth_users` WHERE `user_id` = ? AND `remote_user_id` = ? AND access_token = 'access_token_b'", localUserID, remoteUserID)
 
-		countRows(t, ctx, db, 1, "SELECT COUNT(*) FROM `users_oauth`")
+		countRows(t, ctx, db, 1, "SELECT COUNT(*) FROM `oauth_users`")
 
 		foundUserID, err := ds.GetIDForRemoteUser(ctx, remoteUserID, "test", "test")
 		assert.NoError(t, err)
