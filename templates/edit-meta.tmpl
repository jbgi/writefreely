--- conflicted
+++ resolved
@@ -269,13 +269,8 @@
 		<script src="/js/h.js"></script>
 		<script>
 function updateMeta() {
-<<<<<<< HEAD
 	if ({{.Silenced}}) {
-		alert('Your account is currently silenced, editing posts is disabled.');
-=======
-	if ({{.Suspended}}) {
 		alert("Your account is silenced, so you can't edit posts.");
->>>>>>> f8a40fac
 		return
 	}
 	document.getElementById('create-error').style.display = 'none';
