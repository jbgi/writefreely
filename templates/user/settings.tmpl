{{define "settings"}}
{{template "header" .}}

<style type="text/css">
.option { margin: 2em 0em; }
h3 { font-weight: normal; }
.section p, .section label {
	font-size: 0.86em;
}
.oauth-provider img {
	max-height: 2.75em;
	vertical-align: middle;
}
</style>
<div class="content-container snug">
	{{if .Silenced}}
		{{template "user-silenced"}}
	{{end}}
	<h1>{{if .IsLogOut}}Before you go...{{else}}Account Settings{{end}}</h1>
	{{if .Flashes}}<ul class="errors">
		{{range .Flashes}}<li class="urgent">{{.}}</li>{{end}}
	</ul>{{end}}

	{{ if .IsLogOut }}
	<div class="alert info">
		<p class="introduction">Please add an <strong>email address</strong> and/or <strong>passphrase</strong> so you can log in again later.</p>
	</div>
	{{ else }}
	<div>
		<p>Change your account settings here.</p>
	</div>

	<form method="post" action="/api/me/self" autocomplete="false">
		<div class="option">
			<h3>Username</h3>
			<div class="section">
				<input type="text" name="username" value="{{.Username}}" tabindex="1" />
				<input type="submit" value="Update" style="margin-left: 1em;" />
			</div>
		</div>
	</form>
	{{ end }}

	{{if not .DisablePasswordAuth}}
	<form method="post" action="/api/me/self" autocomplete="false">
		<input type="hidden" name="logout" value="{{.IsLogOut}}" />
		<div class="option">
			<h3>Passphrase</h3>
			<div class="section">
				{{if and (not .HasPass) (not .IsLogOut)}}<div class="alert info"><p>Add a passphrase to easily log in to your account.</p></div>{{end}}
				{{if .HasPass}}<p>Current passphrase</p>
				<input type="password" name="current-pass" placeholder="Current passphrase" tabindex="1" /> <input class="show" type="checkbox" id="show-cur-pass" /><label for="show-cur-pass"> Show</label>
				<p>New passphrase</p>
				{{end}}
				{{if .IsLogOut}}<input type="text" value="{{.Username}}" style="display:none" />{{end}}
				<input type="password" name="new-pass" autocomplete="new-password" placeholder="New passphrase" tabindex="{{if .IsLogOut}}1{{else}}2{{end}}" /> <input class="show" type="checkbox" id="show-new-pass" /><label for="show-new-pass"> Show</label>
			</div>
		</div>

		<div class="option">
			<h3>Email</h3>
			<div class="section">
				{{if and (not .Email) (not .IsLogOut)}}<div class="alert info"><p>Add your email to get:</p>
				<ul>
					<li>No-passphrase login</li>
					<li>Account recovery if you forget your passphrase</li>
				</ul></div>{{end}}
				<input type="email" name="email" style="letter-spacing: 1px" placeholder="Email address" value="{{.Email}}" size="40" tabindex="{{if .IsLogOut}}2{{else}}3{{end}}" />
			</div>
		</div>

		<div class="option" style="text-align: center;">
			<input type="submit" value="Save changes" tabindex="4" />
		</div>
	</form>
<<<<<<< HEAD

	{{ if not .IsAdmin }}
	<hr/>
	<h2>Delete Account</h2>
	<h3><strong>Danger Zone - This cannot be undone</strong></h3>
	<p>This will delete your account and all your blogs and posts. Before continuing make sure to <a href="/me/export">export your data</a>.</p>
	<form action="/me/delete" method="post">
		<p>Type your username to confirm deletion.<p>
		<input name="confirm-username" type="text" title="confirm username to delete" placeholder="confirm username">
		<input class="danger" type="submit" value="DELETE">
	</form>
	{{end}}
=======
	{{end}}

	{{ if .OauthSection }}
		<hr />

		{{ if .OauthAccounts }}
		<div class="option">
			<h2>Linked Accounts</h2>
			<p>These are your linked external accounts.</p>
			{{ range $oauth_account := .OauthAccounts }}
				<form method="post" action="/api/me/oauth/remove" autocomplete="false">
					<input type="hidden" name="provider" value="{{ $oauth_account.Provider }}" />
					<input type="hidden" name="client_id" value="{{ $oauth_account.ClientID }}" />
					<input type="hidden" name="remote_user_id" value="{{ $oauth_account.RemoteUserID }}" />
					<div class="section oauth-provider">
						{{ if $oauth_account.DisplayName}}
							{{ if $oauth_account.AllowDisconnect}}
							<input type="submit" value="Remove {{.DisplayName}}" />
							{{else}}
							<a class="btn cta"><strong>{{.DisplayName}}</strong></a>
							{{end}}
						{{else}}
							<img src="/img/mark/{{$oauth_account.Provider}}.png" alt="{{ $oauth_account.Provider | title }}" />
							<input type="submit" value="Remove {{ $oauth_account.Provider | title }}" />
						{{end}}
					</div>
				</form>
			{{ end }}
		</div>
		{{ end }}
		{{ if or .OauthSlack .OauthWriteAs .OauthGitLab .OauthGeneric .OauthGitea }}
		<div class="option">
			<h2>Link External Accounts</h2>
			<p>Connect additional accounts to enable logging in with those providers, instead of using your username and password.</p>
			<div class="row signinbtns">
			{{ if .OauthWriteAs }}
				<div class="section oauth-provider">
					<a class="btn cta loginbtn" id="writeas-login" href="/oauth/write.as?attach=t">
						<img src="/img/mark/writeas-white.png" alt="Write.as" />
						Link <strong>Write.as</strong>
					</a>
				</div>
			{{ end }}
			{{ if .OauthSlack }}
				<div class="section oauth-provider">
					<a class="btn cta loginbtn" id="slack-login" href="/oauth/slack?attach=t">
						<img src="/img/mark/slack.png" alt="Slack" />
						Link <strong>Slack</strong>
					</a>
				</div>
			{{ end }}
			{{ if .OauthGitLab }}
				<div class="section oauth-provider">
					<a class="btn cta loginbtn" id="gitlab-login" href="/oauth/gitlab?attach=t">
						<img src="/img/mark/gitlab.png" alt="GitLab" />
						Link <strong>{{.GitLabDisplayName}}</strong>
					</a>
				</div>
			{{ end }}
			{{ if .OauthGitea }}
				<div class="section oauth-provider">
					<a class="btn cta loginbtn" id="gitea-login" href="/oauth/gitea?attach=t">
						<img src="/img/mark/gitea.png" alt="Gitea" />
						Link <strong>{{.GiteaDisplayName}}</strong>
					</a>
				</div>
			{{ end }}
			{{ if .OauthGeneric }}
				<div class="section oauth-provider">
					<a class="btn cta loginbtn" id="generic-oauth-login" href="/oauth/generic?attach=t">
						Link <strong>{{ .OauthGenericDisplayName }}</strong>
					</a>
				</div>
			{{ end }}
			</div>
		</div>
		{{ end }}
	{{ end }}
>>>>>>> f06ab629
</div>

<script>
var showChecks = document.querySelectorAll('input.show');
for (var i=0; i<showChecks.length; i++) {
	showChecks[i].addEventListener('click', function() {
		var prevEl = this.previousElementSibling;
		if (prevEl.type == "password") {
			prevEl.type = "text";
		} else {
			prevEl.type = "password";
		}
	});
}
</script>

{{template "footer" .}}
{{end}}<|MERGE_RESOLUTION|>--- conflicted
+++ resolved
@@ -73,20 +73,6 @@
 			<input type="submit" value="Save changes" tabindex="4" />
 		</div>
 	</form>
-<<<<<<< HEAD
-
-	{{ if not .IsAdmin }}
-	<hr/>
-	<h2>Delete Account</h2>
-	<h3><strong>Danger Zone - This cannot be undone</strong></h3>
-	<p>This will delete your account and all your blogs and posts. Before continuing make sure to <a href="/me/export">export your data</a>.</p>
-	<form action="/me/delete" method="post">
-		<p>Type your username to confirm deletion.<p>
-		<input name="confirm-username" type="text" title="confirm username to delete" placeholder="confirm username">
-		<input class="danger" type="submit" value="DELETE">
-	</form>
-	{{end}}
-=======
 	{{end}}
 
 	{{ if .OauthSection }}
@@ -165,7 +151,18 @@
 		</div>
 		{{ end }}
 	{{ end }}
->>>>>>> f06ab629
+
+	{{ if not .IsAdmin }}
+		<hr/>
+		<h2>Delete Account</h2>
+		<h3><strong>Danger Zone - This cannot be undone</strong></h3>
+		<p>This will delete your account and all your blogs and posts. Before continuing make sure to <a href="/me/export">export your data</a>.</p>
+		<form action="/me/delete" method="post">
+			<p>Type your username to confirm deletion.<p>
+				<input name="confirm-username" type="text" title="confirm username to delete" placeholder="confirm username">
+				<input class="danger" type="submit" value="DELETE">
+		</form>
+	{{end}}
 </div>
 
 <script>
