--- conflicted
+++ resolved
@@ -247,7 +247,6 @@
 	return nil
 }
 
-<<<<<<< HEAD
 func handleAdminDeleteUser(app *App, u *User, w http.ResponseWriter, r *http.Request) error {
 	if !u.IsAdmin() {
 		return impart.HTTPError{http.StatusForbidden, "Administrator privileges required for this action"}
@@ -277,7 +276,8 @@
 
 	_ = addSessionFlash(app, w, r, fmt.Sprintf("Account for user \"%s\" was deleted successfully.", username), nil)
 	return impart.HTTPError{http.StatusFound, "/admin/users"}
-=======
+}
+
 func handleAdminToggleUserStatus(app *App, u *User, w http.ResponseWriter, r *http.Request) error {
 	vars := mux.Vars(r)
 	username := vars["username"]
@@ -332,7 +332,6 @@
 	addSessionFlash(app, w, r, fmt.Sprintf("SUCCESS: %s", pass), nil)
 
 	return impart.HTTPError{http.StatusFound, fmt.Sprintf("/admin/user/%s", username)}
->>>>>>> 252d59d3
 }
 
 func handleViewAdminPages(app *App, u *User, w http.ResponseWriter, r *http.Request) error {
